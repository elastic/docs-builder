--- conflicted
+++ resolved
@@ -100,8 +100,7 @@
     current: 1.7.0
   edot_cf_aws:
     base: 0.1
-<<<<<<< HEAD
-    current: 0.1.6
+    current: 0.2.0
   
   # Logging
   ecs_logging_dotnet:
@@ -141,7 +140,4 @@
 # Other
   cloud_terraform:
     base: 0.11
-    current: 0.11.17
-=======
-    current: 0.2.0
->>>>>>> ace6e611
+    current: 0.11.17