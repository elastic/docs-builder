--- conflicted
+++ resolved
@@ -19,12 +19,7 @@
   ech: *all
   eck:
     base: 3.0
-<<<<<<< HEAD
-    current: 3.1.0
-    
-=======
     current: 3.2.0
->>>>>>> 9da5f690
   ess: *all
   ecs:
     base: 9.0
