--- conflicted
+++ resolved
@@ -95,7 +95,9 @@
   edot_cf_aws:
     base: 0.1
     current: 0.2.0
-<<<<<<< HEAD
+  edot_cf_azure:
+    base: 0.1
+    current: 0.6.0
   
   # Logging
   ecs_logging_dotnet:
@@ -135,9 +137,4 @@
 # Other
   cloud_terraform:
     base: 0.11
-    current: 0.11.17
-=======
-  edot_cf_azure:
-    base: 0.1
-    current: 0.6.0
->>>>>>> 559e3b87
+    current: 0.11.17