// Licensed to Elasticsearch B.V under one or more agreements.
// Elasticsearch B.V licenses this file to you under the Apache 2.0 License.
// See the LICENSE file in the project root for more information

using System.Collections.Frozen;
using System.IO.Abstractions;
using Elastic.Documentation;
using Elastic.Documentation.Configuration;
using Elastic.Documentation.Configuration.LegacyUrlMappings;
using Elastic.Documentation.Configuration.Products;
using Elastic.Documentation.Configuration.Versions;

namespace Elastic.Markdown.Tests;

public static class TestHelpers
{
	public static IConfigurationContext CreateConfigurationContext(IFileSystem fileSystem, VersionsConfiguration? versionsConfiguration = null, ProductsConfiguration? productsConfiguration = null)
	{
		versionsConfiguration ??= new VersionsConfiguration
		{
			VersioningSystems = new Dictionary<VersioningSystemId, VersioningSystem>
			{
				{
					VersioningSystemId.Stack, new VersioningSystem
					{
						Id = VersioningSystemId.Stack,
						Current = new SemVersion(8, 0, 0),
						Base = new SemVersion(8, 0, 0)
					}
				}
			},
		};
		productsConfiguration ??= new ProductsConfiguration
		{
			Products = new Dictionary<string, Product>
			{
				{
					"elasticsearch", new Product
					{
						Id = "elasticsearch",
						DisplayName = "Elasticsearch",
						VersioningSystem = versionsConfiguration.GetVersioningSystem(VersioningSystemId.Stack)
					}
				},
				{
					"apm", new Product
					{
						Id = "apm",
						DisplayName = "APM",
						VersioningSystem = versionsConfiguration.GetVersioningSystem(VersioningSystemId.Stack)
					}
				},
				{
					"apm-agent", new Product
					{
						Id = "apm-agent",
						DisplayName = "APM Agent",
						VersioningSystem = versionsConfiguration.GetVersioningSystem(VersioningSystemId.Stack)
					}
				}
			}.ToFrozenDictionary()
		};
		return new ConfigurationContext
		{
			Endpoints = new DocumentationEndpoints
			{
				Elasticsearch = ElasticsearchEndpoint.Default,
			},
<<<<<<< HEAD
			ConfigurationFileProvider = new ConfigurationFileProvider(fileSystem),
			VersionsConfiguration = versionsConfiguration,
			ProductsConfiguration = productsConfiguration,
			LegacyUrlMappings = new LegacyUrlMappingConfiguration { Mappings = [] },
=======
			ConfigurationFileProvider = new ConfigurationFileProvider(new TestLoggerFactory(TestContext.Current.TestOutputHelper), fileSystem),
			VersionsConfiguration = versionsConfiguration
>>>>>>> 559e3b87
		};
	}
}<|MERGE_RESOLUTION|>--- conflicted
+++ resolved
@@ -66,15 +66,10 @@
 			{
 				Elasticsearch = ElasticsearchEndpoint.Default,
 			},
-<<<<<<< HEAD
-			ConfigurationFileProvider = new ConfigurationFileProvider(fileSystem),
+			ConfigurationFileProvider = new ConfigurationFileProvider(new TestLoggerFactory(TestContext.Current.TestOutputHelper), fileSystem),
 			VersionsConfiguration = versionsConfiguration,
 			ProductsConfiguration = productsConfiguration,
 			LegacyUrlMappings = new LegacyUrlMappingConfiguration { Mappings = [] },
-=======
-			ConfigurationFileProvider = new ConfigurationFileProvider(new TestLoggerFactory(TestContext.Current.TestOutputHelper), fileSystem),
-			VersionsConfiguration = versionsConfiguration
->>>>>>> 559e3b87
 		};
 	}
 }