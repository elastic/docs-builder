--- conflicted
+++ resolved
@@ -58,11 +58,7 @@
 	public void GeneratesHtml() =>
 		// language=html
 		Html.Should().Contain(
-<<<<<<< HEAD
-			"""<p><a href="testing/req">Requirements</a></p>"""
-=======
-			"""<p><a href="/docs/testing/req.html">Requirements</a></p>"""
->>>>>>> d6bfa89c
+			"""<p><a href="/docs/testing/req">Requirements</a></p>"""
 		);
 
 	[Fact]
@@ -85,11 +81,7 @@
 	public void GeneratesHtml() =>
 		// language=html
 		Html.Should().Contain(
-<<<<<<< HEAD
-			"""<p><a href="testing/req">Special Requirements</a></p>"""
-=======
-			"""<p><a href="/docs/testing/req.html">Special Requirements</a></p>"""
->>>>>>> d6bfa89c
+			"""<p><a href="/docs/testing/req">Special Requirements</a></p>"""
 		);
 
 	[Fact]
@@ -114,11 +106,7 @@
 	public void GeneratesHtml() =>
 		// language=html
 		Html.Should().Contain(
-<<<<<<< HEAD
-			"""<p><a href="testing/req">test</a></p>"""
-=======
-			"""<p><a href="/docs/testing/req.html">test</a></p>"""
->>>>>>> d6bfa89c
+			"""<p><a href="/docs/testing/req">test</a></p>"""
 		);
 
 	[Fact]
@@ -238,17 +226,10 @@
 		Html.TrimEnd().Should().Be("""
 		<p>Links:</p>
 		<ul>
-<<<<<<< HEAD
-		<li> <a href="/testing/req">Special Requirements</a></li>
+		<li> <a href="/docs/testing/req">Special Requirements</a></li>
 		</ul>
 		<ul>
-		<li> <a href="/testing/req">Special Requirements</a></li>
-=======
-		<li><a href="/docs/testing/req.html">Special Requirements</a></li>
-		</ul>
-		<ul>
-		<li><a href="/docs/testing/req.html">Special Requirements</a></li>
->>>>>>> d6bfa89c
+		<li> <a href="/docs//testing/req">Special Requirements</a></li>
 		</ul>
 		""");
 
