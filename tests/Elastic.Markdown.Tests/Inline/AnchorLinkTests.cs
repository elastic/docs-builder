// Licensed to Elasticsearch B.V under one or more agreements.
// Elasticsearch B.V licenses this file to you under the Apache 2.0 License.
// See the LICENSE file in the project root for more information

using System.IO.Abstractions.TestingHelpers;
using FluentAssertions;
using JetBrains.Annotations;
using Markdig.Syntax.Inlines;
using Xunit.Abstractions;

namespace Elastic.Markdown.Tests.Inline;

public abstract class AnchorLinkTestBase(ITestOutputHelper output, [LanguageInjection("markdown")] string content)
	: InlineTest<LinkInline>(output,
$"""
## Hello world

A paragraph

{content}

""")
{
	protected override void AddToFileSystem(MockFileSystem fileSystem)
	{
		// language=markdown
		var inclusion =
"""
# Special Requirements

## Sub Requirements

To follow this tutorial you will need to install the following components:

## New Requirements [#new-reqs]


:::{dropdown} Nested heading

##### Heading inside dropdown [#heading-inside-dropdown]

:::

These are new requirements
""";
		fileSystem.AddFile(@"docs/testing/req.md", inclusion);
		fileSystem.AddFile(@"docs/_static/img/observability.png", new MockFileData(""));
	}

}

public class InPageAnchorTests(ITestOutputHelper output) : AnchorLinkTestBase(output,
"""
[Hello](#hello-world)
"""
)
{
	[Fact]
	public void GeneratesHtml() =>
		// language=html
		Html.Should().Contain(
			"""<p><a href="#hello-world">Hello</a></p>"""
		);

	[Fact]
	public void HasNoErrors() => Collector.Diagnostics.Should().HaveCount(0);
}

public class ExternalPageAnchorTests(ITestOutputHelper output) : AnchorLinkTestBase(output,
"""
[Sub Requirements](testing/req.md#sub-requirements)
"""
)
{
	[Fact]
	public void GeneratesHtml() =>
		// language=html
		Html.Should().Contain(
<<<<<<< HEAD
			"""<p><a href="testing/req#sub-requirements">Sub Requirements</a></p>"""
=======
			"""<p><a href="/docs/testing/req.html#sub-requirements">Sub Requirements</a></p>"""
>>>>>>> d6bfa89c
		);

	[Fact]
	public void HasNoErrors() => Collector.Diagnostics.Should().HaveCount(0);
}


public class ExternalPageCustomAnchorTests(ITestOutputHelper output) : AnchorLinkTestBase(output,
"""
[Sub Requirements](testing/req.md#new-reqs)
"""
)
{
	[Fact]
	public void GeneratesHtml() =>
		// language=html
		Html.Should().Contain(
<<<<<<< HEAD
			"""<p><a href="testing/req#new-reqs">Sub Requirements</a></p>"""
=======
			"""<p><a href="/docs/testing/req.html#new-reqs">Sub Requirements</a></p>"""
>>>>>>> d6bfa89c
		);

	[Fact]
	public void HasNoErrors() => Collector.Diagnostics.Should().HaveCount(0);
}

public class ExternalPageAnchorAutoTitleTests(ITestOutputHelper output) : AnchorLinkTestBase(output,
"""
[](testing/req.md#sub-requirements)
"""
)
{
	[Fact]
	public void GeneratesHtml() =>
		// language=html
		Html.Should().Contain(
<<<<<<< HEAD
			"""<p><a href="testing/req#sub-requirements">Special Requirements &gt; Sub Requirements</a></p>"""
=======
			"""<p><a href="/docs/testing/req.html#sub-requirements">Special Requirements &gt; Sub Requirements</a></p>"""
>>>>>>> d6bfa89c
		);

	[Fact]
	public void HasNoErrors() => Collector.Diagnostics.Should().HaveCount(0);
}


public class InPageBadAnchorTests(ITestOutputHelper output) : AnchorLinkTestBase(output,
"""
[Hello](#hello-world2)
"""
)
{
	[Fact]
	public void GeneratesHtml() =>
		// language=html
		Html.Should().Contain(
			"""<p><a href="#hello-world2">Hello</a></p>"""
		);

	[Fact]
	public void HasError() => Collector.Diagnostics.Should().HaveCount(1)
		.And.Contain(d => d.Message.Contains("`hello-world2` does not exist"));
}

public class ExternalPageBadAnchorTests(ITestOutputHelper output) : AnchorLinkTestBase(output,
"""
[Sub Requirements](testing/req.md#sub-requirements2)
"""
)
{
	[Fact]
	public void GeneratesHtml() =>
		// language=html
		Html.Should().Contain(
<<<<<<< HEAD
			"""<p><a href="testing/req#sub-requirements2">Sub Requirements</a></p>"""
=======
			"""<p><a href="/docs/testing/req.html#sub-requirements2">Sub Requirements</a></p>"""
>>>>>>> d6bfa89c
		);

	[Fact]
	public void HasError() => Collector.Diagnostics.Should().HaveCount(1)
		.And.Contain(d => d.Message.Contains("`sub-requirements2` does not exist"));
}


public class NestedHeadingTest(ITestOutputHelper output) : AnchorLinkTestBase(output,
	"""
	[Heading inside dropdown](testing/req.md#heading-inside-dropdown)
	"""
)
{
	[Fact]
	public void GeneratesHtml() =>
		// language=html
		Html.Should().Contain(
<<<<<<< HEAD
			"""<a href="testing/req#heading-inside-dropdown">Heading inside dropdown</a>"""
=======
			"""<a href="/docs/testing/req.html#heading-inside-dropdown">Heading inside dropdown</a>"""
>>>>>>> d6bfa89c
		);
	[Fact]
	public void HasError() => Collector.Diagnostics.Should().HaveCount(0);
}<|MERGE_RESOLUTION|>--- conflicted
+++ resolved
@@ -76,11 +76,7 @@
 	public void GeneratesHtml() =>
 		// language=html
 		Html.Should().Contain(
-<<<<<<< HEAD
-			"""<p><a href="testing/req#sub-requirements">Sub Requirements</a></p>"""
-=======
-			"""<p><a href="/docs/testing/req.html#sub-requirements">Sub Requirements</a></p>"""
->>>>>>> d6bfa89c
+			"""<p><a href="/docs/testing/req#sub-requirements">Sub Requirements</a></p>"""
 		);
 
 	[Fact]
@@ -98,11 +94,7 @@
 	public void GeneratesHtml() =>
 		// language=html
 		Html.Should().Contain(
-<<<<<<< HEAD
-			"""<p><a href="testing/req#new-reqs">Sub Requirements</a></p>"""
-=======
-			"""<p><a href="/docs/testing/req.html#new-reqs">Sub Requirements</a></p>"""
->>>>>>> d6bfa89c
+			"""<p><a href="/docs/testing/req#new-reqs">Sub Requirements</a></p>"""
 		);
 
 	[Fact]
@@ -119,11 +111,7 @@
 	public void GeneratesHtml() =>
 		// language=html
 		Html.Should().Contain(
-<<<<<<< HEAD
-			"""<p><a href="testing/req#sub-requirements">Special Requirements &gt; Sub Requirements</a></p>"""
-=======
-			"""<p><a href="/docs/testing/req.html#sub-requirements">Special Requirements &gt; Sub Requirements</a></p>"""
->>>>>>> d6bfa89c
+			"""<p><a href="/docs/testing/req#sub-requirements">Special Requirements &gt; Sub Requirements</a></p>"""
 		);
 
 	[Fact]
@@ -159,11 +147,7 @@
 	public void GeneratesHtml() =>
 		// language=html
 		Html.Should().Contain(
-<<<<<<< HEAD
-			"""<p><a href="testing/req#sub-requirements2">Sub Requirements</a></p>"""
-=======
-			"""<p><a href="/docs/testing/req.html#sub-requirements2">Sub Requirements</a></p>"""
->>>>>>> d6bfa89c
+			"""<p><a href="/docs/testing/req#sub-requirements2">Sub Requirements</a></p>"""
 		);
 
 	[Fact]
@@ -182,11 +166,7 @@
 	public void GeneratesHtml() =>
 		// language=html
 		Html.Should().Contain(
-<<<<<<< HEAD
-			"""<a href="testing/req#heading-inside-dropdown">Heading inside dropdown</a>"""
-=======
-			"""<a href="/docs/testing/req.html#heading-inside-dropdown">Heading inside dropdown</a>"""
->>>>>>> d6bfa89c
+			"""<a href="/docs/testing/req#heading-inside-dropdown">Heading inside dropdown</a>"""
 		);
 	[Fact]
 	public void HasError() => Collector.Diagnostics.Should().HaveCount(0);
