--- conflicted
+++ resolved
@@ -45,10 +45,7 @@
     let ``has no errors`` () = markdown |> hasNoErrors
 
     [<Fact>]
-<<<<<<< HEAD
     let ``has warning`` () = markdown |> hasWarning "mailto links should be to elastic.co domains."
-=======
-    let ``has warning`` () = markdown |> hasWarning "External URI 'mailto:fake-email@somehost.co' is not allowed."
 
 type ``empty link should result in an error`` () =
 
@@ -60,5 +57,4 @@
     let ``has no errors`` () = markdown |> hasError "Found empty url"
 
     [<Fact>]
-    let ``has warning`` () = markdown |> hasNoWarnings
->>>>>>> c09209c7
+    let ``has warning`` () = markdown |> hasNoWarnings