--- conflicted
+++ resolved
@@ -488,7 +488,6 @@
 Hello, this is a substitution: Hello World!
 ```
 """
-<<<<<<< HEAD
 
 type ``diagram directive`` () =
     static let markdown = Setup.Document """
@@ -523,7 +522,7 @@
   x -> y: hello world
   y -> z: nice to meet you
 </diagram>
-=======
+"""
         
 type ``substitution in heading`` () =
     static let markdown = Setup.Document """---
@@ -538,5 +537,4 @@
     let ``renders correctly`` () =
         markdown |> convertsToNewLLM """
 ## Hello, World!
->>>>>>> 3ecf00e4
 """