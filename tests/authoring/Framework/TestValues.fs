// Licensed to Elasticsearch B.V under one or more agreements.
// Elasticsearch B.V licenses this file to you under the Apache 2.0 License.
// See the LICENSE file in the project root for more information

namespace authoring

open System
open System.Collections.Concurrent
open System.IO.Abstractions
open Elastic.Documentation.Diagnostics
open Elastic.Markdown
open Elastic.Markdown.IO
open Markdig.Syntax
open Microsoft.Extensions.Logging
open Microsoft.FSharp.Core
open Xunit


type TestDiagnosticsOutput() =

    interface IDiagnosticsOutput with
        member this.Write diagnostic =
            let line = match diagnostic.Line with | NonNullV l -> l | _ -> 0
            match TestContext.Current.TestOutputHelper with
            | NonNull output ->
                match diagnostic.Severity with
                | Severity.Error ->
                    output.WriteLine($"Error: {diagnostic.Message} ({diagnostic.File}:{line})")
                | _ ->
                    output.WriteLine($"Warn : {diagnostic.Message} ({diagnostic.File}:{line})")
            | _ -> ()


type TestDiagnosticsCollector() =
    inherit DiagnosticsCollector([TestDiagnosticsOutput()])

    let diagnostics = System.Collections.Generic.List<Diagnostic>()

    member _.Diagnostics = diagnostics.AsReadOnly()

    override this.HandleItem diagnostic = diagnostics.Add(diagnostic)

type TestLogger () =

    interface ILogger with
        member this.IsEnabled(logger) = true
        member this.BeginScope(scope) = null
        member this.Log(logLevel, eventId, state, ex, formatter) =
            match TestContext.Current.TestOutputHelper with
            | NonNull logger ->
                let formatted = formatter.Invoke(state, ex)
                logger.WriteLine formatted
            | _ -> ()

type TestLoggerFactory () =

    interface ILoggerFactory with
        member this.AddProvider(provider) = ()
        member this.CreateLogger(categoryName) = TestLogger()
        member this.Dispose() = ()


type ConversionResult = {
    File: MarkdownFile
    Document: MarkdownDocument
    Html: string
}

type TestConversionCollector () =
    let x = ConcurrentDictionary<string, ConversionResult>()
    member this.Results = x
    interface IConversionCollector with
        member this.Collect(file, document, html) =
            this.Results.TryAdd(file.RelativePath, { File= file; Document=document;Html=html}) |> ignore


type MarkdownResult = {
    File: MarkdownFile
    MinimalParse: MarkdownDocument
    Document: MarkdownDocument
    Html: string
    Context: MarkdownTestContext
}
and GeneratorResults = {
    Context: MarkdownTestContext
    MarkdownResults: MarkdownResult seq
}

and MarkdownTestContext =
    {
       Collector: TestDiagnosticsCollector
       ConversionCollector: TestConversionCollector
       Set: DocumentationSet
       Generator: DocumentationGenerator
       ReadFileSystem: IFileSystem
       WriteFileSystem: IFileSystem
    }

    member this.Bootstrap () = backgroundTask {
        let! ctx = Async.CancellationToken
<<<<<<< HEAD
        let! _ = this.Generator.GenerateAll(ctx)
        do! this.Generator.StopDiagnosticCollection(ctx)
=======
        let _ = this.Collector.StartAsync(ctx)
        do! this.Generator.GenerateAll(ctx)
        do! this.Collector.StopAsync(ctx)
>>>>>>> 66c0052c

        let results =
            this.ConversionCollector.Results
            |> Seq.map (fun kv -> task {
                let file = kv.Value.File
                let document = kv.Value.Document
                let html = kv.Value.Html
                let! minimal = kv.Value.File.MinimalParseAsync(ctx)
                return { File = file; Document = document; MinimalParse = minimal; Html = html; Context = this  }
            })
            // this is not great code, refactor or depend on FSharp.Control.TaskSeq
            // for now this runs without issue
            |> Seq.map (fun t -> t |> Async.AwaitTask |> Async.RunSynchronously)

        return { Context = this; MarkdownResults = results }
    }

    interface IDisposable with
        member this.Dispose() = ()<|MERGE_RESOLUTION|>--- conflicted
+++ resolved
@@ -98,14 +98,9 @@
 
     member this.Bootstrap () = backgroundTask {
         let! ctx = Async.CancellationToken
-<<<<<<< HEAD
-        let! _ = this.Generator.GenerateAll(ctx)
-        do! this.Generator.StopDiagnosticCollection(ctx)
-=======
         let _ = this.Collector.StartAsync(ctx)
         do! this.Generator.GenerateAll(ctx)
         do! this.Collector.StopAsync(ctx)
->>>>>>> 66c0052c
 
         let results =
             this.ConversionCollector.Results
