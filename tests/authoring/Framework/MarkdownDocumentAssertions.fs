--- conflicted
+++ resolved
@@ -33,17 +33,8 @@
         let matter = result.File.YamlFrontMatter
         match matter with
         | NonNull m ->
-<<<<<<< HEAD
-            match expectedAvailability with
-            | NonNull a ->
-                match m.AppliesTo with
-                | NonNull  ma -> ma.Diagnostics <- a.Diagnostics
-                | _ -> ()
-                m.AppliesTo.Diagnostics <- a.Diagnostics
-=======
             match (expectedAvailability, m.AppliesTo) with
             | NonNull a, NonNull applies -> applies.Diagnostics <- a.Diagnostics
->>>>>>> e7b43584
             | _ -> ()
                 
             let apply = m.AppliesTo
