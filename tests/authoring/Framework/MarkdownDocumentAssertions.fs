--- conflicted
+++ resolved
@@ -33,16 +33,8 @@
         let matter = result.File.YamlFrontMatter
         match matter with
         | NonNull m ->
-<<<<<<< HEAD
-            match expectedAvailability with
-            | NonNull a ->
-                match m.AppliesTo with
-                | NonNull appliesTo -> appliesTo.Diagnostics <- a.Diagnostics
-                | _ -> ()
-=======
             match (expectedAvailability, m.AppliesTo) with
             | NonNull a, NonNull applies -> applies.Diagnostics <- a.Diagnostics
->>>>>>> b0225a9b
             | _ -> ()
 
             let apply = m.AppliesTo
