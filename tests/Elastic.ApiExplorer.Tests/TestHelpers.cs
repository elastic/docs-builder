// Licensed to Elasticsearch B.V under one or more agreements.
// Elasticsearch B.V licenses this file to you under the Apache 2.0 License.
// See the LICENSE file in the project root for more information

using System.Collections.Frozen;
using System.IO.Abstractions;
using Elastic.Documentation;
using Elastic.Documentation.Configuration;
using Elastic.Documentation.Configuration.LegacyUrlMappings;
using Elastic.Documentation.Configuration.Products;
using Elastic.Documentation.Configuration.Versions;
using Microsoft.Extensions.Logging.Abstractions;

namespace Elastic.ApiExplorer.Tests;

public static class TestHelpers
{
	public static IConfigurationContext CreateConfigurationContext(IFileSystem fileSystem, VersionsConfiguration? versionsConfiguration = null, ProductsConfiguration? productsConfiguration = null)
	{
		versionsConfiguration ??= new VersionsConfiguration
		{
			VersioningSystems = new Dictionary<VersioningSystemId, VersioningSystem>
			{
				{
					VersioningSystemId.Stack, new VersioningSystem
					{
						Id = VersioningSystemId.Stack,
						Current = new SemVersion(8, 0, 0),
						Base = new SemVersion(8, 0, 0)
					}
				}
			},
		};
		productsConfiguration ??= new ProductsConfiguration
		{
			Products = new Dictionary<string, Product>()
			{
				{
					"elasticsearch", new Product
					{
						Id = "elasticsearch",
						DisplayName = "Elasticsearch",
						VersioningSystem = versionsConfiguration.GetVersioningSystem(VersioningSystemId.Stack)
					}
				}
			}.ToFrozenDictionary()
		};
		return new ConfigurationContext
		{
			Endpoints = new DocumentationEndpoints
			{
				Elasticsearch = ElasticsearchEndpoint.Default,
			},
<<<<<<< HEAD
			ConfigurationFileProvider = new ConfigurationFileProvider(fileSystem),
			VersionsConfiguration = versionsConfiguration,
			ProductsConfiguration = productsConfiguration,
			LegacyUrlMappings = new LegacyUrlMappingConfiguration { Mappings = [] },
=======
			ConfigurationFileProvider = new ConfigurationFileProvider(NullLoggerFactory.Instance, fileSystem),
			VersionsConfiguration = versionsConfiguration
>>>>>>> 559e3b87
		};
	}
}<|MERGE_RESOLUTION|>--- conflicted
+++ resolved
@@ -51,15 +51,10 @@
 			{
 				Elasticsearch = ElasticsearchEndpoint.Default,
 			},
-<<<<<<< HEAD
-			ConfigurationFileProvider = new ConfigurationFileProvider(fileSystem),
+			ConfigurationFileProvider = new ConfigurationFileProvider(NullLoggerFactory.Instance, fileSystem),
 			VersionsConfiguration = versionsConfiguration,
 			ProductsConfiguration = productsConfiguration,
 			LegacyUrlMappings = new LegacyUrlMappingConfiguration { Mappings = [] },
-=======
-			ConfigurationFileProvider = new ConfigurationFileProvider(NullLoggerFactory.Instance, fileSystem),
-			VersionsConfiguration = versionsConfiguration
->>>>>>> 559e3b87
 		};
 	}
 }