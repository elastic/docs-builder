--- conflicted
+++ resolved
@@ -2,16 +2,10 @@
 
 By adding a file for each notable change and grouping them into bundles, you can ultimately generate release documention with a consistent layout for all your products.
 
-<<<<<<< HEAD
-1. Create changelog files with the `docs-builder changelog add` command.
-2. Create consolidated list of changelogs with the `docs-builder changelog bundle` command. For example, create a bundle for the pull requests that are included in a product release.
-3. [Create documentation](#render-changelogs) from one or more changelog bundles.
-=======
 1. Create changelogs with the `docs-builder changelog add` command.
 2. [Create changelog bundles](#changelog-bundle) with the `docs-builder changelog bundle` command. For example, create a bundle for the pull requests that are included in a product release.
 
 For more information about running `docs-builder`, go to [Contribute locally](https://www.elastic.co/docs/contribute-docs/locally).
->>>>>>> b4a67cb2
 
 :::{note}
 This command is associated with an ongoing release docs initiative.
@@ -250,7 +244,6 @@
 ...
 ```
 
-<<<<<<< HEAD
 ## Create documentation [render-changelogs]
 
 The `docs-builder changelog render` command creates markdown files from changelog bundles for documentation purposes.
@@ -317,90 +310,4 @@
 
 **Aggregations**
 * Break on FieldData when building global ordinals. [#108875](https://github.com/elastic/elastic/pull/108875) 
-=======
-## Examples
-
-### Create a changelog for multiple products
-
-The following command creates a changelog for a bug fix that applies to two products:
-
-```sh
-docs-builder changelog add \
-  --title "Fixes enrich and lookup join resolution based on minimum transport version" \ <1>
-  --type bug-fix \ <2>
-  --products "elasticsearch 9.2.3, cloud-serverless 2025-12-02" \ <3>
-  --areas "ES|QL"
-  --pr "https://github.com/elastic/elasticsearch/pull/137431" <4>
-```
-
-1. This option is required only if you want to override what's derived from the PR title.
-2. The type values are defined in [ChangelogConfiguration.cs](https://github.com/elastic/docs-builder/blob/main/src/services/Elastic.Documentation.Services/Changelog/ChangelogConfiguration.cs).
-3. The product values are defined in [products.yml](https://github.com/elastic/docs-builder/blob/main/config/products.yml).
-4. The `--pr` value can be a full URL (such as `https://github.com/owner/repo/pull/123`, a short format (such as `owner/repo#123`) or just a number (in which case you must also provide `--owner` and `--repo` options).
-
-The output file has the following format:
-
-```yaml
-pr: https://github.com/elastic/elasticsearch/pull/137431
-type: bug-fix
-products:
-- product: elasticsearch
-  target: 9.2.3
-- product: cloud-serverless
-  target: 2025-12-02
-title: Fixes enrich and lookup join resolution based on minimum transport version
-areas:
-- ES|QL
-```
-
-### Create a changelog with PR label mappings
-
-You can update your changelog configuration file to contain GitHub label mappings, for example:
-
-```yaml
-# Available areas (optional - if not specified, all areas are allowed)
-available_areas:
-  - search
-  - security
-  - machine-learning
-  - observability
-  - index-management
-  - ES|QL
-  # Add more areas as needed
-
-# GitHub label mappings (optional - used when --pr option is specified)
-# Maps GitHub PR labels to changelog type values
-# When a PR has a label that matches a key, the corresponding type value is used
-label_to_type:
-  # Example mappings - customize based on your label naming conventions
-  ">enhancement": enhancement
-  ">breaking": breaking-change
-
-# Maps GitHub PR labels to changelog area values
-# Multiple labels can map to the same area, and a single label can map to multiple areas (comma-separated)
-label_to_areas:
-  # Example mappings - customize based on your label naming conventions
-  ":Search Relevance/ES|QL": "ES|QL"
-```
-
-When you use the `--pr` option to derive information from a pull request, it can make use of those mappings:
-
-```sh
-docs-builder changelog add \
-  --pr https://github.com/elastic/elasticsearch/pull/139272 \
-  --products "elasticsearch 9.3.0" --config test/changelog.yml
-```
-
-In this case, the changelog file derives the title, type, and areas:
-
-```yaml
-pr: https://github.com/elastic/elasticsearch/pull/139272
-type: enhancement
-products:
-- product: elasticsearch
-  target: 9.3.0
-areas:
-- ES|QL
-title: '[ES|QL] Take TOP_SNIPPETS out of snapshot'
->>>>>>> b4a67cb2
 ```