--- conflicted
+++ resolved
@@ -37,6 +37,33 @@
    ```sh
    sudo curl -L https://raw.githubusercontent.com/elastic/docs-builder/refs/heads/main/install.sh | sh
    ```
+   
+   This downloads the latest binary, makes it executable, and installs it to your user PATH.
+
+2. **Run docs-builder from a docs folder**
+
+   Use the `serve` command from any docs folder to start serving the documentation at http://localhost:3000. The path to the `docset.yml` file that you want to build can be specified with `-p`:
+
+   ```sh
+   docs-builder serve
+   ```
+
+To download and install the binary file manually, refer to [Releases](https://github.com/elastic/docs-builder/releases) on GitHub. 
+
+If you get a `Permission denied` error, make sure that you aren't trying to run a directory instead of a file. Also, grant the binary file execution permissions using `chmod +x docs-builder`.
+
+:::
+
+:::{tab-item} Windows
+
+1. **Download and run the install script**   
+
+   Run this command to download and install the latest version of `docs-builder`:
+
+   ```powershell
+   iex (New-Object System.Net.WebClient).DownloadString('https://raw.githubusercontent.com/elastic/docs-builder/refs/heads/main/install.ps1')
+   ```
+
    This downloads the latest binary, makes it executable, and installs it to your user PATH.
 
 2. **Run docs-builder from a docs folder**
@@ -48,51 +75,6 @@
    ```
 
 To download and install the binary file manually, refer to [Releases](https://github.com/elastic/docs-builder/releases) on GitHub.
-
-:::
-
-:::{tab-item} Windows
-
-1. **Download and run the install script**   
-
-   Run this command to download and install the latest version of `docs-builder`:
-
-<<<<<<< HEAD
-3. **Run the Binary:**
-   Use the `serve` command to start serving the documentation at http://localhost:3000. The path to the `docset.yml` file that you want to build can be specified with `-p`:
-   
-   ```sh
-   .\docs-builder serve -p ./path/to/docs
-   ```
-
-:::{tip}
-Place the `docs-builder` binary file in a system path so that you can run it from any folder. On Windows, you can do this by running `Copy-Item "docs-builder.exe" -Destination "%SystemRoot%\system32"` with elevated privileges, or move it to a new folder and add the folder to the system paths.
-:::
-
-:::
-=======
-   ```powershell
-   iex (New-Object System.Net.WebClient).DownloadString('https://raw.githubusercontent.com/elastic/docs-builder/refs/heads/main/install.ps1')
-   ```
-
-   This downloads the latest binary, makes it executable, and installs it to your user PATH.
->>>>>>> 12e21d4e
-
-2. **Run docs-builder from a docs folder**
-
-   Use the `serve` command from any docs folder to start serving the documentation at http://localhost:3000. The path to the `docset.yml` file that you want to build can be specified with `-p`:
-
-   ```sh
-   docs-builder serve
-   ```
-
-To download and install the binary file manually, refer to [Releases](https://github.com/elastic/docs-builder/releases) on GitHub.
-
-   If you get a `Permission denied` error, make sure that you aren't trying to run a directory instead of a file. Also, grant the binary file execution permissions using `chmod +x docs-builder`.
-
-:::{tip}
-Place the `docs-builder` binary file in a system path so that you can run it from any folder. On macOS and Linux, you can do this by running `sudo mv docs-builder /usr/local/bin/docs-builder`.
-:::
 
 :::
 ::::
