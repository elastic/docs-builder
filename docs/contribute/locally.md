--- conflicted
+++ resolved
@@ -49,14 +49,11 @@
    ```sh
    docs-builder serve
    ```
-<<<<<<< HEAD
-=======
 
 To download and install the binary file manually, refer to [Releases](https://github.com/elastic/docs-builder/releases) on GitHub. 
 
 If you get a `Permission denied` error, make sure that you aren't trying to run a directory instead of a file. Also, grant the binary file execution permissions using `chmod +x docs-builder`.
 
->>>>>>> a80b44fd
 :::
 
 :::{tab-item} Windows
