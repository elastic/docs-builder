project: 'doc-builder'
max_toc_depth: 2
# indicates this documentation set is not linkable by assembler.
# relaxes a few restrictions around toc building and file placement
dev_docs: true
cross_links:
  - docs-content
exclude:
  - '_*.md'
subs:
  a-global-variable: "This was defined in docset.yml"
  stack: Elastic Stack
  serverless-short: Serverless
  ece:   "Elastic Cloud Enterprise"
  eck:   "Elastic Cloud on Kubernetes"
  ech:  "Elastic Cloud Hosted"
  serverless-full: "Elastic Cloud Serverless"
  ecloud: "Elastic Cloud"
  dbuild: "docs-builder"

features:
  primary-nav: false

api:
   elasticsearch: elasticsearch-openapi.json
   kibana: kibana-openapi.json

toc:
  - file: index.md
  - hidden: 404.md
  - hidden: developer-notes.md
  - hidden: contribute/cumulative-docs/index.md
  - hidden: contribute/cumulative-docs/guidelines.md
  - hidden: contribute/cumulative-docs/badge-placement.md
  - hidden: contribute/cumulative-docs/example-scenarios.md
  - hidden: contribute/cumulative-docs/reference.md
  - folder: contribute
    children:
      - file: index.md
      - file: move.md
      - file: redirects.md
      - file: branching-strategy.md
      - file: add-repo.md
      - file: release-new-version.md
      - file: changelog.md
      - hidden: locally.md
      - hidden: on-the-web.md
  - folder: building-blocks
    children:
      - file: index.md
      - file: documentation-set.md
      - file: assembled-documentation.md
      - file: distributed-documentation.md
      - file: link-service.md
      - file: link-index.md
      - file: link-catalog.md
      - file: outbound-cross-links.md
      - file: inbound-cross-links.md
      - file: documentation-set-navigation.md
      - file: global-navigation.md
  - folder: configure
    children:
      - file: index.md
      - folder: site
        children:
          - file: index.md
          - file: content.md
          - file: navigation.md
          - file: products.md
          - file: versions.md
          - file: legacy-url-mappings.md
          - file: synonyms.md
      - folder: content-set
        children:
          - file: index.md
          - file: file-structure.md
          - file: attributes.md
          - file: navigation.md
          - file: extensions.md
      - file: page.md
      - file: content-sources.md
  - folder: syntax
    children:
      - file: index.md
      - file: quick-ref.md
      - file: headings.md
      - file: admonitions.md
      - file: applies.md
      - file: applies-switch.md
      - file: automated_settings.md
      - file: buttons.md
      - file: code.md
      - file: comments.md
      - file: conditionals.md
      - file: csv-include.md
      - hidden: diagrams.md
      - file: directives.md
      - file: dropdowns.md
      - file: definition-lists.md
      - file: example_blocks.md
      - file: file_inclusion.md
      - file: footnotes.md
      - file: frontmatter.md
      - file: icons.md
      - file: images.md
      - file: kbd.md
      - file: math.md
      - file: lists.md
      - file: line_breaks.md
      - file: links.md
      - file: passthrough.md
      - file: sidebars.md
      - file: stepper.md
      - file: substitutions.md
      - file: version-variables.md
      - file: sundries.md
      - file: tables.md
      - file: tabs.md
      - file: tagged_regions.md
      - file: titles.md
  - folder: cli
    children:
      - file: index.md
      - folder: docset
        children:
          - file: index.md
          - file: build.md
          - file: diff-validate.md
          - file: format.md
          - file: index-command.md
          - file: mv.md
          - file: serve.md
      - folder: assembler
        children:
          - file: index.md
          - file: assemble.md
          - file: assembler-bloom-filter-create.md
          - file: assembler-bloom-filter-lookup.md
          - file: assembler-build.md
          - file: assembler-clone.md
          - file: assembler-config-init.md
          - file: assembler-content-source-match.md
          - file: assembler-content-source-validate.md
          - file: assembler-deploy-apply.md
          - file: assembler-deploy-plan.md
          - file: assembler-deploy-update-redirects.md
          - file: assembler-index.md
          - file: assembler-navigation-validate.md
          - file: assembler-navigation-validate-link-reference.md
          - file: assembler-serve.md
      - folder: links
        children:
          - file: index.md
          - file: inbound-links-validate.md
          - file: inbound-links-validate-all.md
          - file: inbound-links-validate-link-reference.md
      - folder: release
        children:
          - file: index.md
          - file: changelog-add.md
<<<<<<< HEAD
          - file: changelog-bundle.md
=======
  - folder: mcp
    children:
      - file: index.md
>>>>>>> a373c4d4
  - folder: migration
    children:
      - file: index.md
      - file: syntax.md
      - file: ia.md
      - file: versioning.md
      - file: engineering.md
      - folder: guide
        children:
          - file: index.md
          - file: working-in-docs-content.md
          - file: automated.md
          - file: tooling.md
          - file: move-ref-docs.md
          - file: mapping.md
          - file: how-to-set-up-docs-previews.md
  # nested TOCs are only allowed from docset.yml by default
  # to prevent them from being nested deeply arbitrarily
  # use max_toc_depth to allow deeper nesting (Expert mode, consult with docs team)
  - toc: development
  - folder: testing
    children:
      - file: index.md
      - file: req.md
      - folder: nested
        children:
          - file: index.md
      - file: cross-links.md
        children:
          - title: "Getting Started Guide"
            crosslink: docs-content://get-started/introduction.md
      - file: custom-highlighters.md
      - hidden: archive.md
      - hidden: landing-page.md
      - file: nest-under-index/index.md
        children:
          - file: nest-under-index/nested-page-1.md
          - file: nest-under-index/nested-page-2.md
      - folder: mover
        children:
          - file: first-page.md
          - file: second-page.md
      - folder: redirects
        children:
          - file: first-page.md
          - file: second-page.md
          - file: third-page.md
          - file: 5th-page.md
      - folder: deeply-nested
        children:
          - file: index.md
          - file: foo.md
          - file: bar.md
          - folder: baz
            children:
              - file: qux.md<|MERGE_RESOLUTION|>--- conflicted
+++ resolved
@@ -158,13 +158,10 @@
         children:
           - file: index.md
           - file: changelog-add.md
-<<<<<<< HEAD
           - file: changelog-bundle.md
-=======
   - folder: mcp
     children:
       - file: index.md
->>>>>>> a373c4d4
   - folder: migration
     children:
       - file: index.md
