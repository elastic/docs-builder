project: 'doc-builder'
max_toc_depth: 2
# indicates this documentation set is not linkable by assembler.
# relaxes a few restrictions around toc building and file placement
dev_docs: true
cross_links:
  - docs-content
exclude:
  - '_*.md'
subs:
  a-global-variable: "This was defined in docset.yml"
  stack: Elastic Stack
  serverless-short: Serverless
  ece:   "Elastic Cloud Enterprise"
  eck:   "Elastic Cloud on Kubernetes"
  ech:  "Elastic Cloud Hosted"
  serverless-full: "Elastic Cloud Serverless"
  ecloud: "Elastic Cloud"

features:
  primary-nav: false

#api: kibana-openapi.json
api: elasticsearch-openapi.json

toc:
  - file: index.md
  - hidden: 404.md
  - hidden: developer-notes.md
  - folder: contribute
    children:
      - file: index.md
      - file: locally.md
      - file: on-the-web.md
      - file: move.md
      - file: redirects.md
<<<<<<< HEAD
      - file: cumulative-docs.md
      - file: deployment-models.md
=======
      - file: add-repo.md
>>>>>>> 4f3d110c
  - folder: migration
    children:
      - file: index.md
      - folder: freeze
        children:
          - file: index.md
          - file: gh-action.md
      - file: syntax.md
      - file: ia.md
      - file: versioning.md
      - file: engineering.md
      - folder: guide
        children:
          - file: index.md
          - file: working-in-docs-content.md
          - file: automated.md
          - file: tooling.md
          - file: move-ref-docs.md
          - file: mapping.md
          - file: how-to-set-up-docs-previews.md
  - folder: configure
    children:
      - file: index.md
      - folder: site
        children:
          - file: index.md
          - file: content.md
          - file: landing-page.md
          - file: redirects.md
      - folder: content-set
        children:
          - file: index.md
          - file: file-structure.md
          - file: attributes.md
          - file: navigation.md
          - file: extensions.md
      - file: page.md
      - file: deployment-models.md
  - folder: syntax
    children:
      - file: index.md
      - file: quick-ref.md
      - file: headings.md
      - file: admonitions.md
      - file: applies.md
      - file: automated_settings.md
      - file: code.md
      - file: comments.md
      - file: conditionals.md
      - file: dropdowns.md
      - file: definition-lists.md
      - file: example_blocks.md
      - file: file_inclusion.md
      - file: frontmatter.md
      - file: images.md
      - file: lists.md
      - file: line_breaks.md
      - file: links.md
      - file: passthrough.md
      - file: sidebars.md
      - file: stepper.md
      - file: substitutions.md
      - file: sundries.md
      - file: tables.md
      - file: tabs.md
      - file: tagged_regions.md
      - file: titles.md
  - folder: versions
    children:
      - file: index.md
      - file: content-patterns.md
  # nested TOCs are only allowed from docset.yml by default
  # to prevent them from being nested deeply arbitrarily
  # use max_toc_depth to allow deeper nesting (Expert mode, consult with docs team)
  - toc: development
  - folder: testing
    children:
      - file: index.md
      - file: req.md
      - folder: nested
      - file: cross-links.md
      - file: custom-highlighters.md
      - hidden: archive.md
      - hidden: landing-page.md
      - folder: mover
        children:
          - file: first-page.md
          - file: second-page.md
      - folder: redirects
        children:
          - file: first-page.md
          - file: second-page.md
          - file: third-page.md
          - file: 5th-page.md
      - folder: deeply-nested
        children:
          - file: index.md
          - file: foo.md 
          - file: bar.md
          - folder: baz
            children:
              - file: qux.md<|MERGE_RESOLUTION|>--- conflicted
+++ resolved
@@ -34,12 +34,9 @@
       - file: on-the-web.md
       - file: move.md
       - file: redirects.md
-<<<<<<< HEAD
       - file: cumulative-docs.md
       - file: deployment-models.md
-=======
       - file: add-repo.md
->>>>>>> 4f3d110c
   - folder: migration
     children:
       - file: index.md
