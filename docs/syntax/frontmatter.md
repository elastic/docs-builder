--- conflicted
+++ resolved
@@ -50,49 +50,6 @@
 :::{include} /_snippets/products-list.md
 :::
 
-<<<<<<< HEAD
 `products` can also be defined in the [`docset.yml` file](/configure/content-set/navigation.md#products).
 If you define `products` in a page's Markdown file and the `docset.yml` file also includes `products`, docs-builder will combine the two lists.
-You can _not_ override doc set level `products` at the page level.
-=======
-| Product ID                                  | Product Name                                  |
-|---------------------------------------------|-----------------------------------------------|
-| `apm`                                       | APM                                           |
-| `apm-agent`                                 | APM Agent                                     |
-| `auditbeat`                                 | Auditbeat                                     |
-| `beats`                                     | Beats                                         |
-| `cloud-control-ecctl`                       | Elastic Cloud Control ECCTL                   |
-| `cloud-enterprise`                          | Elastic Cloud Enterprise                      |
-| `cloud-hosted`                              | Elastic Cloud Hosted                          |
-| `cloud-kubernetes`                          | Elastic Cloud Kubernetes                      |
-| `cloud-serverless`                          | Elastic Cloud Serverless                      |
-| `cloud-terraform`                           | Elastic Cloud Terraform                       |
-| `ecs`                                       | Elastic Common Schema (ECS)                   |
-| `ecs-logging`                               | ECS Logging                                   |
-| `edot-cf`                                   | EDOT Cloud Forwarder                          |
-| `edot-sdk`                                  | Elastic Distribution of OpenTelemetry SDK     |
-| `edot-collector`                            | Elastic Distribution of OpenTelemetry Collector |
-| `elastic-agent`                             | Elastic Agent                                 |
-| `elastic-serverless-forwarder`              | Elastic Serverless Forwarder                  |
-| `elastic-stack`                             | Elastic Stack                                 |
-| `elasticsearch`                             | Elasticsearch                                 |
-| `elasticsearch-client`                      | Elasticsearch Client                          |
-| `filebeat`                                  | Filebeat                                      |
-| `fleet`                                     | Fleet                                         |
-| `heartbeat`                                 | Heartbeat                                     |
-| `integrations`                              | Integrations                                  |
-| `kibana`                                    | Kibana                                        |
-| `logstash`                                  | Logstash                                      |
-| `machine-learning`                          | Machine Learning                              |
-| `metricbeat`                                | Metricbeat                                    |
-| `observability`                             | Elastic Observability                         |
-| `packetbeat`                                | Packetbeat                                    |
-| `painless`                                  | Painless                                      |
-| `search-ui`                                 | Search UI                                     |
-| `security`                                  | Elastic Security                              |
-| `winlogbeat`                                | Winlogbeat                                    |
-
-## Subs
-
-Use the `sub` field to define local substitutions. Refer to [Substitutions](substitutions.md) for more information.
->>>>>>> dea2e731
+You can _not_ override doc set level `products` at the page level.