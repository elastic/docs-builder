--- conflicted
+++ resolved
@@ -12,21 +12,14 @@
 ::::::{tab-item} Output
 :::::{stepper}
 
-<<<<<<< HEAD
-:::::{stepper}
-
-::::{step}
-### Install
-=======
 ::::{step} Install
->>>>>>> e19ef301
 First install the dependencies.
 ```shell
 npm install
 ```
 ::::
 
-::::{step}Build
+::::{step} Build
 ### Build
 Then build the project.
 ```shell
