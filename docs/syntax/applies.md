# Applies to

<<<<<<< HEAD
<!--
This page explains concrete usage of the applies_to tag. Cumulative authoring philosophy and guidance goes in contribute/cumulative-docs.md. 
-->


Starting with Elastic Stack 9.0, ECE 4.0, and ECK 3.0, documentation follows a [cumulative approach](../contribute/cumulative-docs.md): instead of creating separate pages for each product and release, we update a single page with product- and version-specific details over time.
=======
Starting with Elastic Stack 9.0, ECE 4.0, and ECK 3.0, documentation follows
a [cumulative approach](../contribute/index.md#cumulative-docs): instead of creating separate pages for each product and
release, we update a single page with product- and version-specific details over time.
>>>>>>> 1440a52f

To support this, source files use a tagging system to indicate:

* Which Elastic products and deployment models the content applies to.
* When a feature changes state relative to the base version.

This is what the `applies_to` metadata is for. It can be used at the page, section, or inline level to specify
applicability with precision.

## `applies_to` tags in the output

:::{include} /contribute/_snippets/tag-processing.md
:::

## When and where to use `applies_to`

The `applies_to` metadata can be added at different levels in the documentation:

* [Page-level](#page-annotations) metadata is **mandatory** and must be included in the frontmatter. This defines the
  overall applicability of the page across products, deployments, and environments.
* [Section-level](#section-annotations) annotations allow you to specify different applicability for individual sections
  when only part of a page varies between products or versions.
* [Inline](#inline-annotations) annotations allow fine-grained annotations within paragraphs or definition lists. This
  is useful for highlighting the applicability of specific phrases, sentences, or properties without disrupting the
  surrounding content.

### Dos and don’ts

✅ Use `applies_to` tags when features change state (`preview`, `beta`, `ga`, `deprecated`, `removed`) or when
availability differs across deployments and environments.

✅ Use `applies_to` tags to indicate which product or deployment type the content applies to. This is mandatory for every
page.

✅ Use `applies_to` tags when features change state in a specific update or release.

❌ Don't tag content-only changes like typos, formatting, or documentation updates that don't reflect feature lifecycle
changes.

❌ You don’t need to tag every section or paragraph. Only do so if the context or applicability changes from what has
been established earlier.

❌ If the product is not versioned (meaning all users are always on the latest version, like in serverless or cloud), you
do not need to tag a new GA feature.

For detailed guidance, refer to [](/contribute/cumulative-docs.md).

## Syntax

The `applies_to` metadata supports an [exhaustive list of keys](#structured-model).

When you write or edit documentation, only specify the keys that apply to that content.
Each key accepts values with the following syntax:

```
<key>: <lifecycle> [version]
```

Where:

- The [lifecycle](#lifecycle) is mandatory
- The [version](#version) is optional
- You can specify multiple states by separating them with a comma. For example: `stack: preview 9.1, ga 9.4`

Note that a key without any value doesn't show any badge in the output.

### Lifecycle

`applies_to` accepts the following lifecycle states:

* `preview`
* `beta`
* `deprecated`
* `removed`
* `unavailable`
* `ga`

### Version

Can be in either `major.minor` or `major.minor.patch` format

Versioned products require a `version` tag to be used with the `lifecycle` tag. See [Syntax](#syntax):

```
applies_to:
  stack: preview 9.1, ga 9.4
  deployment:
    ece: deprecated 9.2, removed 9.8
```

Unversioned products use `lifecycle` tags without a version:

```
applies_to:
  serverless:
    elasticsearch: beta
    observability: removed
```

## Examples

### Lifecycle examples

#### Unversioned products
<<<<<<< HEAD

:::{include} _snippets/unversioned-lifecycle.md
:::

#### Versioned products
=======

Unversioned products don't follow a fixed versioning scheme and are released a lot more often than versioned products.
All users are using the same version of this product.

* When a change is released in `ga`, it **doesn’t need any specific tagging**.
* When a change is introduced as preview or beta, use `preview` or `beta` as value for the corresponding key within the
  `applies_to`:

    ```
    ---
    applies_to:
      serverless: preview
    ---
    ```
* When a change introduces a deprecation, use deprecated as value for the corresponding key within the `applies_to`:

    ```
    ---
    applies_to:
      deployment:
        ess: deprecated
    ---
    ```

* When a change removes a feature, remove the content.
  **Exception:** If the content also applies to another context (for example a feature is removed in both Kibana 9.x and
  Serverless), then it must be kept for any user reading the page that may be using a version of Kibana prior to the
  removal. For example:

    ```
    ---
    applies_to:
      stack: deprecated 9.1, removed 9.4
      serverless: removed
    ---
    ```

#### Versioned products

* When a change is released in `ga`, users need to know which version the feature became available in:

    ```
    ---
    applies_to:
      stack: ga 9.3
    ---
    ```

* When a change is introduced as preview or beta, use `preview` or `beta` as value for the corresponding key within the
  `applies_to`:

    ```
    ---
    applies_to:
      stack: beta 9.1
    ---
    ```

* When a change introduces a deprecation, use `deprecated` as value for the corresponding key within the `applies_to`:

    ```
    ---
    applies_to:
      deployment:
        ece: deprecated 4.2
    ---
    ```

* When a change removes a feature, any user reading the page that may be using a version of Kibana prior to the removal
  must be aware that the feature is still available to them. For that reason, we do not remove the content, and instead
  mark the feature as removed:
>>>>>>> 1440a52f

:::{include} _snippets/versioned-lifecycle.md
:::

#### Identify multiple states for the same content

<<<<<<< HEAD
:::{include} /syntax/_snippets/multiple-lifecycle-states.md
:::

### Page annotations

All documentation pages **must** include an `applies_to` tag in the YAML frontmatter. Use YAML frontmatter to indicate each deployment target's availability and lifecycle status. For a complete list of supported keys and values, see the [frontmatter syntax guide](./frontmatter.md).

#### Page annotation examples

:::{include} _snippets/page-level-applies-examples.md
:::
=======
A feature is deprecated in ECE 4.0 and is removed in 4.8. At the same time, it has already been removed in Elastic Cloud
Hosted:

```
---
applies_to:
  deployment:
    ece: deprecated 4.0, removed 4.8
    ess: removed
---
```

### Page annotations

All documentation pages **must** include an `applies_to` tag in the YAML frontmatter. Use YAML frontmatter to indicate
each deployment targets availability and lifecycle status. For a complete list of supported keys and values, see
the [frontmatter syntax guide](./frontmatter.md).

#### Page annotation examples

There are 3 typical scenarios to start from:

1. The documentation set or page is primarily about using or interacting with Elastic Stack components or the Serverless
   UI:

    ```yaml
    --- 
    applies_to:
      stack: ga
      serverless: ga
    products:
      - id: kibana
      - id: elasticsearch
      - id: elastic-stack
    ---
    ```

2. The documentation set or page is primarily about orchestrating, deploying or configuring an installation (only
   include relevant keys):

    ```yaml
    --- 
    applies_to:
      serverless: ga
      deployment: 
        ess: ga
        ece: ga
        eck: ga
    products:
      - id: cloud-serverless
      - id: cloud-hosted
      - id: cloud-enterprise
      - id: cloud-kubernetes
    ---
    ```

3. The documentation set or page is primarily about a product following its own versioning schema:

    ```yaml
    --- 
    applies_to:
      product: ga
    products:
      - id: edot-collector
    ---
    ```
>>>>>>> 1440a52f

### Section annotations

```yaml {applies_to}
stack: ga 9.1
deployment:
  eck: ga 9.0
  ess: beta 9.1
  ece: deprecated 9.2.0
  self: unavailable
serverless:
  security: unavailable
  elasticsearch: beta
  observability: deprecated
product: preview 9.5, deprecated 9.7
```

A header may be followed by an `{applies_to}` directive which will contextualize the applicability
of the section further.

:::{note}
the `{applies_to}` directive **MUST** be preceded by a heading directly.
:::

Note that this directive requires triple backticks since its content is literal. See
also [](index.md#literal-directives)

````markdown
```{applies_to}
stack: ga 9.1
```
````

In order to play even better with markdown editors the following is also supported:

````markdown
```yaml {applies_to}
stack: ga 9.1
```
````

This will allow the YAML inside the `{applies_to}` directive to be fully highlighted.

#### Section annotation examples

<<<<<<< HEAD
:::{include} _snippets/section-level-applies-examples.md
:::
=======
1. The whole page is generally applicable to Elastic Stack 9.0 and to Serverless, but one specific section isn’t
   applicable to Serverless (and there is no alternative for it):

    ````markdown
    ## Configure a space-level landing page [space-landing-page]
    ```{applies_to}
    stack: ga
    serverless: unavailable
    ```
    ````

2. The whole page is generally applicable to Elastic Cloud Enterprise and Elastic Cloud Hosted, but one specific
   paragraph only applies to Elastic Cloud Enterprise, and another paragraph explains the same, but for Elastic Cloud
   Hosted:

    ````markdown
    ## Secure a deployment [secure-deployment-ech]
    ```{applies_to}
    deployment:
      ess: ga
    ```

    [...]

    ## Secure a deployment [secure-deployment-ece]
    ```{applies_to}
    deployment:
      ece: ga
    ```

    [...]
    ````
3. A specific section, paragraph or list item has specific applicability that differs from the context set at the page
   or section level, and the action is not possible at all for that context (meaning that there is no alternative). For
   example:

    ````markdown
    --- 
    applies_to:
      stack: ga
      serverless: ga
    ---

    # Spaces

    [...]

    ## Configure a space-level landing page [space-landing-page]
    ```{applies_to}
    stack: ga
    serverless: unavailable
    ```
    ````
>>>>>>> 1440a52f

### Inline annotations

Inline applies to can be placed anywhere using the following syntax

```markdown
This can live inline {applies_to}`section: <life-cycle> [version]`
```

An inline version example would be {applies_to}`stack: beta 9.1` this allows you to target elements more concretely
visually.

#### Inline annotation examples

<<<<<<< HEAD
* The whole page is generally applicable to Elastic Stack 9.0 and to Serverless, but one specific section isn’t applicable to Serverless (and there is no alternative):
=======
1. The whole page is generally applicable to Elastic Stack 9.0 and to Serverless, but one specific section isn’t
   applicable to Serverless (and there is no alternative):
>>>>>>> 1440a52f

  :::{include} _snippets/line-level-applies-example.md
  :::

<<<<<<< HEAD
A specialized `{preview}` role exists to quickly mark something as a technical preview. It takes a required version number
as an argument.
=======
    - Each space has its own saved objects.
    - {applies_to}`stack: ga` {applies_to}`serverless: unavailable` Each space has its own navigation, called solution view.
    ````

A specialized `{preview}` role exist to quickly mark something as a technical preview. It takes a required version
number
as argument.
>>>>>>> 1440a52f

```markdown
Property {preview}`<version>`
:   definition body
```

## Structured model

![Applies To Model](images/applies.png)

The above model is projected to the following structured YAML.

```yaml
---
applies_to:
  stack:
  deployment:
    eck:
    ess:
    ece:
    self:
  serverless:
    security:
    elasticsearch:
    observability:
  product:
    ecctl:
    curator:
    apm_agent_android:
    apm_agent_dotnet:
    apm_agent_go:
    apm_agent_ios:
    apm_agent_java:
    apm_agent_node:
    apm_agent_php:
    apm_agent_python:
    apm_agent_ruby:
    apm_agent_rum:
    edot_ios:
    edot_android:
    edot_dotnet:
    edot_java:
    edot_node:
    edot_php:
    edot_python:
---
<<<<<<< HEAD
```
=======
```

This allows you to annotate various facets as defined in [](../migration/versioning.md)

## Inline Examples

### Stack

| `applies_to`                               | result                               |
|--------------------------------------------|--------------------------------------|
| `` {applies_to}`stack: ` ``                | {applies_to}`stack: `                |
| `` {applies_to}`stack: preview` ``         | {applies_to}`stack: preview`         |
| `` {applies_to}`stack: preview 8.18` ``    | {applies_to}`stack: preview 8.18`    |
| `` {applies_to}`stack: preview 9.0` ``     | {applies_to}`stack: preview 9.0`     |
| `` {applies_to}`stack: preview 9.1` ``     | {applies_to}`stack: preview 9.1`     |
| `` {applies_to}`stack: preview 99.0` ``    | {applies_to}`stack: preview 99.0`    |
| `` {applies_to}`stack: ga` ``              | {applies_to}`stack: ga`              |
| `` {applies_to}`stack: ga 8.18` ``         | {applies_to}`stack: ga 8.18`         |
| `` {applies_to}`stack: ga 9.0` ``          | {applies_to}`stack: ga 9.0`          |
| `` {applies_to}`stack: ga 9.1` ``          | {applies_to}`stack: ga 9.1`          |
| `` {applies_to}`stack: ga 99.0` ``         | {applies_to}`stack: ga 99.0`         |
| `` {applies_to}`stack: beta` ``            | {applies_to}`stack: beta`            |
| `` {applies_to}`stack: beta 8.18` ``       | {applies_to}`stack: beta 8.18`       |
| `` {applies_to}`stack: beta 9.0` ``        | {applies_to}`stack: beta 9.0`        |
| `` {applies_to}`stack: beta 9.1` ``        | {applies_to}`stack: beta 9.1`        |
| `` {applies_to}`stack: beta 99.0` ``       | {applies_to}`stack: beta 99.0`       |
| `` {applies_to}`stack: deprecated` ``      | {applies_to}`stack: deprecated`      |
| `` {applies_to}`stack: deprecated 8.18` `` | {applies_to}`stack: deprecated 8.18` |
| `` {applies_to}`stack: deprecated 9.0` ``  | {applies_to}`stack: deprecated 9.0`  |
| `` {applies_to}`stack: deprecated 9.1` ``  | {applies_to}`stack: deprecated 9.1`  |
| `` {applies_to}`stack: deprecated 99.0` `` | {applies_to}`stack: deprecated 99.0` |
| `` {applies_to}`stack: removed` ``         | {applies_to}`stack: removed`         |
| `` {applies_to}`stack: removed 8.18` ``    | {applies_to}`stack: removed 8.18`    |
| `` {applies_to}`stack: removed 9.0` ``     | {applies_to}`stack: removed 9.0`     |
| `` {applies_to}`stack: removed 9.1` ``     | {applies_to}`stack: removed 9.1`     |
| `` {applies_to}`stack: removed 99.0` ``    | {applies_to}`stack: removed 99.0`    |

### Serverless

| `applies_to`                                    | result                                    |
|-------------------------------------------------|-------------------------------------------|
| `` {applies_to}`serverless: ` ``                | {applies_to}`serverless: `                |
| `` {applies_to}`serverless: preview` ``         | {applies_to}`serverless: preview`         |
| `` {applies_to}`serverless: ga` ``              | {applies_to}`serverless: ga`              |
| `` {applies_to}`serverless: beta` ``            | {applies_to}`serverless: beta`            |
| `` {applies_to}`serverless: deprecated` ``      | {applies_to}`serverless: deprecated`      |
| `` {applies_to}`serverless: removed` ``         | {applies_to}`serverless: removed`         |
>>>>>>> 1440a52f
<|MERGE_RESOLUTION|>--- conflicted
+++ resolved
@@ -1,17 +1,11 @@
 # Applies to
 
-<<<<<<< HEAD
 <!--
 This page explains concrete usage of the applies_to tag. Cumulative authoring philosophy and guidance goes in contribute/cumulative-docs.md. 
 -->
 
 
 Starting with Elastic Stack 9.0, ECE 4.0, and ECK 3.0, documentation follows a [cumulative approach](../contribute/cumulative-docs.md): instead of creating separate pages for each product and release, we update a single page with product- and version-specific details over time.
-=======
-Starting with Elastic Stack 9.0, ECE 4.0, and ECK 3.0, documentation follows
-a [cumulative approach](../contribute/index.md#cumulative-docs): instead of creating separate pages for each product and
-release, we update a single page with product- and version-specific details over time.
->>>>>>> 1440a52f
 
 To support this, source files use a tagging system to indicate:
 
@@ -116,92 +110,17 @@
 ### Lifecycle examples
 
 #### Unversioned products
-<<<<<<< HEAD
 
 :::{include} _snippets/unversioned-lifecycle.md
 :::
 
 #### Versioned products
-=======
-
-Unversioned products don't follow a fixed versioning scheme and are released a lot more often than versioned products.
-All users are using the same version of this product.
-
-* When a change is released in `ga`, it **doesn’t need any specific tagging**.
-* When a change is introduced as preview or beta, use `preview` or `beta` as value for the corresponding key within the
-  `applies_to`:
-
-    ```
-    ---
-    applies_to:
-      serverless: preview
-    ---
-    ```
-* When a change introduces a deprecation, use deprecated as value for the corresponding key within the `applies_to`:
-
-    ```
-    ---
-    applies_to:
-      deployment:
-        ess: deprecated
-    ---
-    ```
-
-* When a change removes a feature, remove the content.
-  **Exception:** If the content also applies to another context (for example a feature is removed in both Kibana 9.x and
-  Serverless), then it must be kept for any user reading the page that may be using a version of Kibana prior to the
-  removal. For example:
-
-    ```
-    ---
-    applies_to:
-      stack: deprecated 9.1, removed 9.4
-      serverless: removed
-    ---
-    ```
-
-#### Versioned products
-
-* When a change is released in `ga`, users need to know which version the feature became available in:
-
-    ```
-    ---
-    applies_to:
-      stack: ga 9.3
-    ---
-    ```
-
-* When a change is introduced as preview or beta, use `preview` or `beta` as value for the corresponding key within the
-  `applies_to`:
-
-    ```
-    ---
-    applies_to:
-      stack: beta 9.1
-    ---
-    ```
-
-* When a change introduces a deprecation, use `deprecated` as value for the corresponding key within the `applies_to`:
-
-    ```
-    ---
-    applies_to:
-      deployment:
-        ece: deprecated 4.2
-    ---
-    ```
-
-* When a change removes a feature, any user reading the page that may be using a version of Kibana prior to the removal
-  must be aware that the feature is still available to them. For that reason, we do not remove the content, and instead
-  mark the feature as removed:
->>>>>>> 1440a52f
 
 :::{include} _snippets/versioned-lifecycle.md
 :::
 
 #### Identify multiple states for the same content
 
-<<<<<<< HEAD
 :::{include} /syntax/_snippets/multiple-lifecycle-states.md
 :::
 
@@ -213,74 +132,6 @@
 
 :::{include} _snippets/page-level-applies-examples.md
 :::
-=======
-A feature is deprecated in ECE 4.0 and is removed in 4.8. At the same time, it has already been removed in Elastic Cloud
-Hosted:
-
-```
----
-applies_to:
-  deployment:
-    ece: deprecated 4.0, removed 4.8
-    ess: removed
----
-```
-
-### Page annotations
-
-All documentation pages **must** include an `applies_to` tag in the YAML frontmatter. Use YAML frontmatter to indicate
-each deployment targets availability and lifecycle status. For a complete list of supported keys and values, see
-the [frontmatter syntax guide](./frontmatter.md).
-
-#### Page annotation examples
-
-There are 3 typical scenarios to start from:
-
-1. The documentation set or page is primarily about using or interacting with Elastic Stack components or the Serverless
-   UI:
-
-    ```yaml
-    --- 
-    applies_to:
-      stack: ga
-      serverless: ga
-    products:
-      - id: kibana
-      - id: elasticsearch
-      - id: elastic-stack
-    ---
-    ```
-
-2. The documentation set or page is primarily about orchestrating, deploying or configuring an installation (only
-   include relevant keys):
-
-    ```yaml
-    --- 
-    applies_to:
-      serverless: ga
-      deployment: 
-        ess: ga
-        ece: ga
-        eck: ga
-    products:
-      - id: cloud-serverless
-      - id: cloud-hosted
-      - id: cloud-enterprise
-      - id: cloud-kubernetes
-    ---
-    ```
-
-3. The documentation set or page is primarily about a product following its own versioning schema:
-
-    ```yaml
-    --- 
-    applies_to:
-      product: ga
-    products:
-      - id: edot-collector
-    ---
-    ```
->>>>>>> 1440a52f
 
 ### Section annotations
 
@@ -326,64 +177,8 @@
 
 #### Section annotation examples
 
-<<<<<<< HEAD
 :::{include} _snippets/section-level-applies-examples.md
 :::
-=======
-1. The whole page is generally applicable to Elastic Stack 9.0 and to Serverless, but one specific section isn’t
-   applicable to Serverless (and there is no alternative for it):
-
-    ````markdown
-    ## Configure a space-level landing page [space-landing-page]
-    ```{applies_to}
-    stack: ga
-    serverless: unavailable
-    ```
-    ````
-
-2. The whole page is generally applicable to Elastic Cloud Enterprise and Elastic Cloud Hosted, but one specific
-   paragraph only applies to Elastic Cloud Enterprise, and another paragraph explains the same, but for Elastic Cloud
-   Hosted:
-
-    ````markdown
-    ## Secure a deployment [secure-deployment-ech]
-    ```{applies_to}
-    deployment:
-      ess: ga
-    ```
-
-    [...]
-
-    ## Secure a deployment [secure-deployment-ece]
-    ```{applies_to}
-    deployment:
-      ece: ga
-    ```
-
-    [...]
-    ````
-3. A specific section, paragraph or list item has specific applicability that differs from the context set at the page
-   or section level, and the action is not possible at all for that context (meaning that there is no alternative). For
-   example:
-
-    ````markdown
-    --- 
-    applies_to:
-      stack: ga
-      serverless: ga
-    ---
-
-    # Spaces
-
-    [...]
-
-    ## Configure a space-level landing page [space-landing-page]
-    ```{applies_to}
-    stack: ga
-    serverless: unavailable
-    ```
-    ````
->>>>>>> 1440a52f
 
 ### Inline annotations
 
@@ -398,28 +193,13 @@
 
 #### Inline annotation examples
 
-<<<<<<< HEAD
 * The whole page is generally applicable to Elastic Stack 9.0 and to Serverless, but one specific section isn’t applicable to Serverless (and there is no alternative):
-=======
-1. The whole page is generally applicable to Elastic Stack 9.0 and to Serverless, but one specific section isn’t
-   applicable to Serverless (and there is no alternative):
->>>>>>> 1440a52f
 
   :::{include} _snippets/line-level-applies-example.md
   :::
 
-<<<<<<< HEAD
 A specialized `{preview}` role exists to quickly mark something as a technical preview. It takes a required version number
 as an argument.
-=======
-    - Each space has its own saved objects.
-    - {applies_to}`stack: ga` {applies_to}`serverless: unavailable` Each space has its own navigation, called solution view.
-    ````
-
-A specialized `{preview}` role exist to quickly mark something as a technical preview. It takes a required version
-number
-as argument.
->>>>>>> 1440a52f
 
 ```markdown
 Property {preview}`<version>`
@@ -466,12 +246,7 @@
     edot_php:
     edot_python:
 ---
-<<<<<<< HEAD
-```
-=======
-```
-
-This allows you to annotate various facets as defined in [](../migration/versioning.md)
+```
 
 ## Inline Examples
 
@@ -515,5 +290,4 @@
 | `` {applies_to}`serverless: ga` ``              | {applies_to}`serverless: ga`              |
 | `` {applies_to}`serverless: beta` ``            | {applies_to}`serverless: beta`            |
 | `` {applies_to}`serverless: deprecated` ``      | {applies_to}`serverless: deprecated`      |
-| `` {applies_to}`serverless: removed` ``         | {applies_to}`serverless: removed`         |
->>>>>>> 1440a52f
+| `` {applies_to}`serverless: removed` ``         | {applies_to}`serverless: removed`         |