# Applies to

<!--
This page explains concrete usage of the applies_to tag. Cumulative authoring philosophy and guidance goes in contribute/cumulative-docs.md.
-->

Starting with Elastic Stack 9.0, ECE 4.0, and ECK 3.0, documentation follows a [cumulative approach](/contribute/cumulative-docs/index.md): instead of creating separate pages for each product and release, we update a single page with product- and version-specific details over time.

To support this, source files use a tagging system to indicate:

* Which Elastic products and deployment models the content applies to.
* When a feature changes state relative to the base version.

<<<<<<< HEAD
This is what the `applies_to` metadata is for. It can be used at the page, section, or inline level to specify
applicability with precision.

## `applies_to` tags in the output

:::{include} /contribute/_snippets/tag-processing.md
:::

### Badge rendering order

`applies_to` badges are displayed in a consistent order regardless of how they appear in your source files. This ensures users always see badges in a predictable hierarchy:

1. **Stack** - Elastic Stack
2. **Serverless** - Elastic Cloud Serverless offerings
3. **Deployment** - Deployment options (ECE, ECK, ECH, Self-Managed)
4. **ProductApplicability** - Specialized tools and agents (ECCTL, Curator, EDOT, APM Agents)
5. **Product (generic)** - Generic product applicability

Within the ProductApplicability category, EDOT and APM Agent items are sorted alphabetically for easy scanning.

## When and where to use `applies_to`

The `applies_to` metadata can be added at different levels in the documentation:

* [Page-level](#page-annotations) metadata is **mandatory** and must be included in the frontmatter. This defines the
  overall applicability of the page across products, deployments, and environments.
* [Section-level](#section-annotations) annotations allow you to specify different applicability for individual sections
  when only part of a page varies between products or versions.
* [Inline](#inline-annotations) annotations allow fine-grained annotations within paragraphs or definition lists. This
  is useful for highlighting the applicability of specific phrases, sentences, or properties without disrupting the
  surrounding content.

### Dos and don’ts

✅ Use `applies_to` tags when features change state (`preview`, `beta`, `ga`, `deprecated`, `removed`) or when
availability differs across deployments and environments.
=======
This is what the `applies_to` metadata is for. It can be used at the [page](#page-annotations),
[section](#section-annotations), or [inline](#inline-annotations) level to specify applicability with precision.
>>>>>>> b767a428

**For detailed guidance, refer to [](/contribute/cumulative-docs/index.md).**

## Syntax

The `applies_to` metadata supports an [exhaustive list of keys](#key).

When you write or edit documentation, only specify the keys that apply to that content.
Each key accepts values with the following syntax:

```
<key>: <lifecycle> [version]
```

Where:

- The [lifecycle](#lifecycle) is mandatory
- The [version](#version) is optional
- You can specify multiple states by separating them with a comma. For example: `stack: preview 9.1, ga 9.4`

:::{note}
**Automatic Version Sorting**: When you specify multiple versions for the same product, the build system automatically sorts them in descending order (highest version first) regardless of the order you write them in the source file. For example, `stack: ga 8.18.6, ga 9.1.2, ga 8.19.2, ga 9.0.6` will be displayed as `stack: ga 9.1.2, ga 9.0.6, ga 8.19.2, ga 8.18.6`. Items without versions (like `ga` without a version or `all`) are sorted last.
:::

Note that a key without any value doesn't show any badge in the output.

Versioned products require a `version` tag to be used with the `lifecycle` tag. See [Syntax](#syntax):

```
applies_to:
  stack: preview 9.1, ga 9.4
  deployment:
    ece: deprecated 9.2, removed 9.8
```

Unversioned products use `lifecycle` tags without a version:

```
applies_to:
  serverless:
    elasticsearch: beta
    observability: removed
```

### Key

:::{include} /_snippets/applies_to-key.md
:::

### Lifecycle

:::{include} /_snippets/applies_to-lifecycle.md
:::

### Version

:::{include} /_snippets/applies_to-version.md
:::


## Examples

### Lifecycle examples

#### Unversioned products

:::{include} _snippets/unversioned-lifecycle.md
:::

#### Versioned products

:::{include} _snippets/versioned-lifecycle.md
:::

#### Identify multiple states for the same content

:::{include} /syntax/_snippets/multiple-lifecycle-states.md
:::

### Page annotations

All documentation pages **must** include an `applies_to` tag in the YAML frontmatter. Use YAML frontmatter to indicate each deployment target's availability and lifecycle status. For a complete list of supported keys and values, see the [frontmatter syntax guide](./frontmatter.md).

#### Page annotation examples

:::{include} _snippets/page-level-applies-examples.md
:::

### Section annotations

```yaml {applies_to}
stack: ga 9.1
deployment:
  eck: ga 9.0
  ess: beta 9.1
  ece: deprecated 9.2.0
serverless:
  security: unavailable
  elasticsearch: beta
  observability: deprecated
product: preview 9.5, deprecated 9.7
```

A header may be followed by an `{applies_to}` directive which will contextualize the applicability
of the section further.

:::{note}
the `{applies_to}` directive **MUST** be preceded by a heading directly.
:::

Note that this directive requires triple backticks since its content is literal. See
also [](index.md#literal-directives)

````markdown
```{applies_to}
stack: ga 9.1
```
````

In order to play even better with markdown editors the following is also supported:

````markdown
```yaml {applies_to}
stack: ga 9.1
```
````

This will allow the YAML inside the `{applies_to}` directive to be fully highlighted.

#### Section annotation examples

:::{include} _snippets/section-level-applies-examples.md
:::

### Inline annotations

Inline applies to can be placed anywhere using the following syntax

```markdown
This can live inline {applies_to}`section: <life-cycle> [version]`
```

An inline version example would be {applies_to}`stack: beta 9.1` this allows you to target elements more concretely
visually.

#### Inline annotation examples

* The whole page is generally applicable to Elastic Stack 9.0 and to Serverless, but one specific section isn’t applicable to Serverless (and there is no alternative):

  :::{include} _snippets/line-level-applies-example.md
  :::

A specialized `{preview}` role exists to quickly mark something as a technical preview. It takes a required version number
as an argument.

```markdown
Property {preview}`<version>`
:   definition body
```

## Structured model

![Applies To Model](images/applies.png)

The above model is projected to the following structured YAML.

```yaml
---
applies_to:
  stack:
  deployment:
    eck:
    ess:
    ece:
    self:
  serverless:
    security:
    elasticsearch:
    observability:
  product:
    ecctl:
    curator:
    apm_agent_dotnet:
    apm_agent_go:
    apm_agent_java:
    apm_agent_node:
    apm_agent_php:
    apm_agent_python:
    apm_agent_ruby:
    apm_agent_rum:
    edot_collector:
    edot_ios:
    edot_android:
    edot_dotnet:
    edot_java:
    edot_node:
    edot_php:
    edot_python:
    edot_cf_aws:
---
```


## Look and feel

### Block

```{applies_to}
stack: preview 9.1
serverless: ga

apm_agent_dotnet: ga 1.0.0
apm_agent_java: beta 1.0.0
edot_dotnet: preview 1.0.0
edot_python:
edot_node: ga 1.0.0
elasticsearch: preview 9.0.0
security: removed 9.0.0
observability: deprecated 9.0.0
```

### Inline

#### In text

Lorem ipsum dolor sit amet, consectetur adipiscing elit. Maecenas ut libero diam. Mauris sed eleifend erat,
sit amet auctor odio. Donec ac placerat nunc. {applies_to}`stack: preview` Aenean scelerisque viverra lectus
nec dignissim. Vestibulum ut felis nec massa auctor placerat. Maecenas vel dictum.

- {applies_to}`elasticsearch: preview` Lorem ipsum dolor sit amet, consectetur adipiscing elit. Maecenas ut libero diam. Mauris sed eleifend erat, sit amet auctor odio. Donec ac placerat nunc.
- {applies_to}`observability: preview` Lorem ipsum dolor sit amet, consectetur adipiscing elit. Maecenas ut libero diam.
- {applies_to}`security: preview` Lorem ipsum dolor sit amet, consectetur adipiscing elit. Maecenas ut libero diam. Mauris sed eleifend erat, sit amet auctor odio. Donec ac placerat nunc. Aenean scelerisque viverra lectus nec dignissim.

#### Stack

| `applies_to`                               | result                               |
|--------------------------------------------|--------------------------------------|
| `` {applies_to}`stack: ` ``                | {applies_to}`stack: `                |
| `` {applies_to}`stack: preview` ``         | {applies_to}`stack: preview`         |
| `` {applies_to}`stack: preview 8.18` ``    | {applies_to}`stack: preview 8.18`    |
| `` {applies_to}`stack: preview 9.0` ``     | {applies_to}`stack: preview 9.0`     |
| `` {applies_to}`stack: preview 9.1` ``     | {applies_to}`stack: preview 9.1`     |
| `` {applies_to}`stack: preview 99.0` ``    | {applies_to}`stack: preview 99.0`    |
| `` {applies_to}`stack: ga` ``              | {applies_to}`stack: ga`              |
| `` {applies_to}`stack: ga 8.18` ``         | {applies_to}`stack: ga 8.18`         |
| `` {applies_to}`stack: ga 9.0` ``          | {applies_to}`stack: ga 9.0`          |
| `` {applies_to}`stack: ga 9.1` ``          | {applies_to}`stack: ga 9.1`          |
| `` {applies_to}`stack: ga 99.0` ``         | {applies_to}`stack: ga 99.0`         |
| `` {applies_to}`stack: beta` ``            | {applies_to}`stack: beta`            |
| `` {applies_to}`stack: beta 8.18` ``       | {applies_to}`stack: beta 8.18`       |
| `` {applies_to}`stack: beta 9.0` ``        | {applies_to}`stack: beta 9.0`        |
| `` {applies_to}`stack: beta 9.1` ``        | {applies_to}`stack: beta 9.1`        |
| `` {applies_to}`stack: beta 99.0` ``       | {applies_to}`stack: beta 99.0`       |
| `` {applies_to}`stack: deprecated` ``      | {applies_to}`stack: deprecated`      |
| `` {applies_to}`stack: deprecated 8.18` `` | {applies_to}`stack: deprecated 8.18` |
| `` {applies_to}`stack: deprecated 9.0` ``  | {applies_to}`stack: deprecated 9.0`  |
| `` {applies_to}`stack: deprecated 9.1` ``  | {applies_to}`stack: deprecated 9.1`  |
| `` {applies_to}`stack: deprecated 99.0` `` | {applies_to}`stack: deprecated 99.0` |
| `` {applies_to}`stack: removed` ``         | {applies_to}`stack: removed`         |
| `` {applies_to}`stack: removed 8.18` ``    | {applies_to}`stack: removed 8.18`    |
| `` {applies_to}`stack: removed 9.0` ``     | {applies_to}`stack: removed 9.0`     |
| `` {applies_to}`stack: removed 9.1` ``     | {applies_to}`stack: removed 9.1`     |
| `` {applies_to}`stack: removed 99.0` ``    | {applies_to}`stack: removed 99.0`    |

#### Serverless

| `applies_to`                                    | result                                    |
|-------------------------------------------------|-------------------------------------------|
| `` {applies_to}`serverless: ` ``                | {applies_to}`serverless: `                |
| `` {applies_to}`serverless: preview` ``         | {applies_to}`serverless: preview`         |
| `` {applies_to}`serverless: ga` ``              | {applies_to}`serverless: ga`              |
| `` {applies_to}`serverless: beta` ``            | {applies_to}`serverless: beta`            |
| `` {applies_to}`serverless: deprecated` ``      | {applies_to}`serverless: deprecated`      |
| `` {applies_to}`serverless: removed` ``         | {applies_to}`serverless: removed`         |<|MERGE_RESOLUTION|>--- conflicted
+++ resolved
@@ -11,47 +11,8 @@
 * Which Elastic products and deployment models the content applies to.
 * When a feature changes state relative to the base version.
 
-<<<<<<< HEAD
-This is what the `applies_to` metadata is for. It can be used at the page, section, or inline level to specify
-applicability with precision.
-
-## `applies_to` tags in the output
-
-:::{include} /contribute/_snippets/tag-processing.md
-:::
-
-### Badge rendering order
-
-`applies_to` badges are displayed in a consistent order regardless of how they appear in your source files. This ensures users always see badges in a predictable hierarchy:
-
-1. **Stack** - Elastic Stack
-2. **Serverless** - Elastic Cloud Serverless offerings
-3. **Deployment** - Deployment options (ECE, ECK, ECH, Self-Managed)
-4. **ProductApplicability** - Specialized tools and agents (ECCTL, Curator, EDOT, APM Agents)
-5. **Product (generic)** - Generic product applicability
-
-Within the ProductApplicability category, EDOT and APM Agent items are sorted alphabetically for easy scanning.
-
-## When and where to use `applies_to`
-
-The `applies_to` metadata can be added at different levels in the documentation:
-
-* [Page-level](#page-annotations) metadata is **mandatory** and must be included in the frontmatter. This defines the
-  overall applicability of the page across products, deployments, and environments.
-* [Section-level](#section-annotations) annotations allow you to specify different applicability for individual sections
-  when only part of a page varies between products or versions.
-* [Inline](#inline-annotations) annotations allow fine-grained annotations within paragraphs or definition lists. This
-  is useful for highlighting the applicability of specific phrases, sentences, or properties without disrupting the
-  surrounding content.
-
-### Dos and don’ts
-
-✅ Use `applies_to` tags when features change state (`preview`, `beta`, `ga`, `deprecated`, `removed`) or when
-availability differs across deployments and environments.
-=======
 This is what the `applies_to` metadata is for. It can be used at the [page](#page-annotations),
 [section](#section-annotations), or [inline](#inline-annotations) level to specify applicability with precision.
->>>>>>> b767a428
 
 **For detailed guidance, refer to [](/contribute/cumulative-docs/index.md).**
 
@@ -325,4 +286,16 @@
 | `` {applies_to}`serverless: ga` ``              | {applies_to}`serverless: ga`              |
 | `` {applies_to}`serverless: beta` ``            | {applies_to}`serverless: beta`            |
 | `` {applies_to}`serverless: deprecated` ``      | {applies_to}`serverless: deprecated`      |
-| `` {applies_to}`serverless: removed` ``         | {applies_to}`serverless: removed`         |+| `` {applies_to}`serverless: removed` ``         | {applies_to}`serverless: removed`         |
+
+### Badge rendering order
+
+`applies_to` badges are displayed in a consistent order regardless of how they appear in your source files. This ensures users always see badges in a predictable hierarchy:
+
+1. **Stack** - Elastic Stack
+2. **Serverless** - Elastic Cloud Serverless offerings
+3. **Deployment** - Deployment options (ECH, ECK, ECE, Self-Managed)
+4. **ProductApplicability** - Specialized tools and agents (ECCTL, Curator, EDOT, APM Agents)
+5. **Product (generic)** - Generic product applicability
+
+Within the ProductApplicability category, EDOT and APM Agent items are sorted alphabetically for easy scanning.