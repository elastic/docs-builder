---
title: Elastic Docs v3
---

You've reached the home of the latest incarnation of the documentation tooling. 

This repository is host to:

* *`docs-builder`* command line tool to generate single doc-sets (13mb native code, no dependencies)
* *`docs-assembler`* command line tool to assemble all the doc sets. (IN PROGRESS)
* `elastic/docs-builder@main` Github Action to build and validate a repositories documentation

## Command line interface

```
$ docs-builder --help
Usage: [command] [options...] [-h|--help] [--version]

Converts a source markdown folder or file to an output folder

Options:
  -p|--path <string?>        Defaults to the`{pwd}/docs` folder (Default: null)
  -o|--output <string?>      Defaults to `.artifacts/html` (Default: null)
  --path-prefix <string?>    Specifies the path prefix for urls (Default: null)
  --force <bool?>            Force a full rebuild of the destination folder (Default: null)

Commands:
  generate    Converts a source markdown folder or file to an output folder
  serve       Continuously serve a documentation folder at http://localhost:5000.
	File systems changes will be reflected without having to restart the server.
```

In the near term native code will be published by CI for the following platforms

| OS       | Architectures |
|----------|---------------|
| Windows	 | x64, Arm64    |
| Linux	   | x64, Arm64    |
| macOS    | 	x64, Arm64   |

And we'll invest time in making sure these are easily obtainable (`brew`, `winget`, `apt`)

For now you can run the tool locally through `docker run`

```bash
docker run -v "./.git:/app/.git" -v "./docs:/app/docs" -v "./.artifacts:/app/.artifacts" ghcr.io/elastic/docs-builder:edge
```

This ensures `.git`/`docs` and `.artifacts` (the default output directory) are mounted.

The tool will default to incremental compilation. 
Only the changed files on subsequent runs will be compiled unless you pass `--force`
to force a new compilation.

```bash
docker run -v "./.git:/app/.git" -v "./docs:/app/docs" -v "./.artifacts:/app/.artifacts" ghcr.io/elastic/docs-builder:edge --force
```

#### Live mode

Through the `serve` command you can continuously and partially compile your documentation.

```bash
docker run -v "./.git:/app/.git" -v "./docs:/app/docs" -v "./.artifacts:/app/.artifacts" --expose 8080 ghcr.io/elastic/docs-builder:edge serve
```

Each page is compiled on demand as you browse http://localhost:8080 and is never cached so changes to files and 
navigation will always be reflected upon refresh.

Note the docker image is `linux-x86` and will be somewhat slower to invoke on OSX due to virtualization.


## Github Action

The `docs-builder` tool is available as github action. 

Since it runs from a precompiled distroless image `~25mb` it's able to execute snappy. (no need to wait for building the tool itself)


```yaml
jobs:
  docs:
    runs-on: ubuntu-latest
    steps:
      - uses: actions/checkout@v4
      - name: Build documentation
        uses: elastic/docs-builder@main
```

<<<<<<< HEAD
```javascript
const variable = "hello world";
=======


### GitHub Pages

To setup the tool to publish to GitHub pages use the following configuration.  
**NOTE**: In the near feature we'll make this a dedicated single step Github ction 

```yaml
steps:
  - id: repo-basename
    run: 'echo "value=`basename ${{ github.repository }}`" >> $GITHUB_OUTPUT'
  - uses: actions/checkout@v4
  - name: Setup Pages
    id: pages
    uses: actions/configure-pages@v5.0.0
  - name: Build documentation
    uses: elastic/docs-builder@main
    with:
      prefix: '${{ steps.repo-basename.outputs.value }}'
  - name: Upload artifact
    uses: actions/upload-pages-artifact@v3.0.1
    with:
      path: .artifacts/docs/html
      
  - name: Deploy artifact
    id: deployment
    uses: actions/deploy-pages@v4.0.5 
>>>>>>> 33110637
```

Note `prefix:` is required to inject the appropiate `--path-prefix` argument to `docs-builder`

Also make sure your repository settings are set up to deploy from github actions see:

https://github.com/elastic/{your-repository}/settings/pages

---
![_static/img/github-pages.png](_static/img/github-pages.png)

---

## Run without docker

If you have dotnet 8 installed you can use its CLI to publish a self-contained `docs-builder` native code
binary. (On my M2 Pro mac the binary is currently 13mb)

```bash
$ dotnet publish "src/docs-builder/docs-builder.csproj" -c Release -o .artifacts/publish \
    --self-contained true /p:PublishTrimmed=true /p:PublishSingleFile=false /p:PublishAot=true -a arm64
```

**Note**: `-a` should be the machines CPU architecture

The resulting binary `./.artifacts/publish/docs-builder` will run on machines without .NET installed

# Performance

To test performance it's best to build the binary and run outside of docker:

<<<<<<< HEAD
elastic/index.md
migration/index.md
markup/index.md
nested/index.md
versioning/index.md
```
=======
For refence here's the `markitpy-doc` docset (50k markdown files) currently takes `14s` vs `several minutes` compared to 
existing surveyed tools
>>>>>>> 33110637
<|MERGE_RESOLUTION|>--- conflicted
+++ resolved
@@ -2,7 +2,7 @@
 title: Elastic Docs v3
 ---
 
-You've reached the home of the latest incarnation of the documentation tooling. 
+You've reached the home of the latest incarnation of the documentation tooling.
 
 This repository is host to:
 
@@ -48,7 +48,7 @@
 
 This ensures `.git`/`docs` and `.artifacts` (the default output directory) are mounted.
 
-The tool will default to incremental compilation. 
+The tool will default to incremental compilation.
 Only the changed files on subsequent runs will be compiled unless you pass `--force`
 to force a new compilation.
 
@@ -64,7 +64,7 @@
 docker run -v "./.git:/app/.git" -v "./docs:/app/docs" -v "./.artifacts:/app/.artifacts" --expose 8080 ghcr.io/elastic/docs-builder:edge serve
 ```
 
-Each page is compiled on demand as you browse http://localhost:8080 and is never cached so changes to files and 
+Each page is compiled on demand as you browse http://localhost:8080 and is never cached so changes to files and
 navigation will always be reflected upon refresh.
 
 Note the docker image is `linux-x86` and will be somewhat slower to invoke on OSX due to virtualization.
@@ -72,7 +72,7 @@
 
 ## Github Action
 
-The `docs-builder` tool is available as github action. 
+The `docs-builder` tool is available as github action.
 
 Since it runs from a precompiled distroless image `~25mb` it's able to execute snappy. (no need to wait for building the tool itself)
 
@@ -87,16 +87,12 @@
         uses: elastic/docs-builder@main
 ```
 
-<<<<<<< HEAD
-```javascript
-const variable = "hello world";
-=======
 
 
 ### GitHub Pages
 
-To setup the tool to publish to GitHub pages use the following configuration.  
-**NOTE**: In the near feature we'll make this a dedicated single step Github ction 
+To setup the tool to publish to GitHub pages use the following configuration.
+**NOTE**: In the near feature we'll make this a dedicated single step Github ction
 
 ```yaml
 steps:
@@ -114,11 +110,10 @@
     uses: actions/upload-pages-artifact@v3.0.1
     with:
       path: .artifacts/docs/html
-      
+
   - name: Deploy artifact
     id: deployment
-    uses: actions/deploy-pages@v4.0.5 
->>>>>>> 33110637
+    uses: actions/deploy-pages@v4.0.5
 ```
 
 Note `prefix:` is required to inject the appropiate `--path-prefix` argument to `docs-builder`
@@ -150,14 +145,5 @@
 
 To test performance it's best to build the binary and run outside of docker:
 
-<<<<<<< HEAD
-elastic/index.md
-migration/index.md
-markup/index.md
-nested/index.md
-versioning/index.md
-```
-=======
-For refence here's the `markitpy-doc` docset (50k markdown files) currently takes `14s` vs `several minutes` compared to 
-existing surveyed tools
->>>>>>> 33110637
+For refence here's the `markitpy-doc` docset (50k markdown files) currently takes `14s` vs `several minutes` compared to
+existing surveyed tools