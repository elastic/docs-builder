---
navigation_title: New syntax
---

<<<<<<< HEAD
# New syntax

With the migration to Elastic Docs v3, the primary format for all Elastic Docs is transitioning from AsciiDoc to Markdown. Why Markdown? Markdown is already an industry standard across the industry, and 90% of Elastic developers are comfortable working with Markdown syntax [[source](https://docs.google.com/presentation/d/1morhFX4tyVB0A2f1_fnySzeJvPYf0kXGjVVYU_lVRys/edit#slide=id.g13b75c8f1f3_0_463)].
=======
With the migration to Elastic Docs v3, the primary format for all Elastic Docs is transitioning from AsciiDoc to Markdown. Why Markdown? Markdown is already an industry standard and 90% of Elastic developers are comfortable working with Markdown syntax [[source](https://docs.google.com/presentation/d/1morhFX4tyVB0A2f1_fnySzeJvPYf0kXGjVVYU_lVRys/edit#slide=id.g13b75c8f1f3_0_463)].
>>>>>>> 27d2429f

See our [syntax guide](../syntax/index.md) to learn more about the flavor of Markdown that we support.

## How does this impact teams with automatically generated Docs?

For teams that generate documentation programmatically, the transition means automatically generated files must now be output in Markdown format instead of AsciiDoc. This adjustment will require updating documentation generation pipelines, but it aligns with the broader benefits of a simpler and more extensible documentation framework.

In addition, we're refining support for including YAML files directly in the docs. See [automated settings](../syntax/automated_settings.md) to learn more.<|MERGE_RESOLUTION|>--- conflicted
+++ resolved
@@ -2,13 +2,9 @@
 navigation_title: New syntax
 ---
 
-<<<<<<< HEAD
 # New syntax
 
-With the migration to Elastic Docs v3, the primary format for all Elastic Docs is transitioning from AsciiDoc to Markdown. Why Markdown? Markdown is already an industry standard across the industry, and 90% of Elastic developers are comfortable working with Markdown syntax [[source](https://docs.google.com/presentation/d/1morhFX4tyVB0A2f1_fnySzeJvPYf0kXGjVVYU_lVRys/edit#slide=id.g13b75c8f1f3_0_463)].
-=======
 With the migration to Elastic Docs v3, the primary format for all Elastic Docs is transitioning from AsciiDoc to Markdown. Why Markdown? Markdown is already an industry standard and 90% of Elastic developers are comfortable working with Markdown syntax [[source](https://docs.google.com/presentation/d/1morhFX4tyVB0A2f1_fnySzeJvPYf0kXGjVVYU_lVRys/edit#slide=id.g13b75c8f1f3_0_463)].
->>>>>>> 27d2429f
 
 See our [syntax guide](../syntax/index.md) to learn more about the flavor of Markdown that we support.
 
