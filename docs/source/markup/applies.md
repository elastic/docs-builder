---
title: Product Availability
applies:
  stack: ga 8.1
  serverless: tech-preview
  hosted: beta 8.1.1
  eck: beta 3.0.2
  ece: unavailable
---


Using yaml frontmatter pages can explicitly indicate to each deployment targets availability and lifecycle status


```yaml
applies:
  stack: ga 8.1
  serverless: tech-preview
  hosted: beta 8.1.1
  eck: beta 3.0.2
  ece: unavailable
```

Its syntax is

```
 <product>: <lifecycle> [version]
```

Where version is optional.

`all` and empty string mean generally available for all active versions

```yaml
applies:
  stack: 
  serverless: all
```

`all` and empty string can also be specified at a version level

```yaml
applies:
  stack: beta all
  serverless: beta
```

Are equivalent, note `all` just means we won't be rendering the version portion in the html.


## This section has its own applies annotations
<<<<<<< HEAD

```{applies}
=======
:::{applies}
>>>>>>> 880b7b1b
:stack: unavailable
:serverless: tech-preview
:cloud: ga
:::

:::{note}
the `{applies}` directive **MUST** be preceded by a heading.
:::


This section describes a feature that's unavailable in `stack` and `ga` in all cloud products
however its tech preview on `serverless` since it overrides what `cloud` specified.<|MERGE_RESOLUTION|>--- conflicted
+++ resolved
@@ -49,12 +49,8 @@
 
 
 ## This section has its own applies annotations
-<<<<<<< HEAD
 
-```{applies}
-=======
 :::{applies}
->>>>>>> 880b7b1b
 :stack: unavailable
 :serverless: tech-preview
 :cloud: ga
