// Licensed to Elasticsearch B.V under one or more agreements.
// Elasticsearch B.V licenses this file to you under the Apache 2.0 License.
// See the LICENSE file in the project root for more information

using System.IO.Abstractions;
using System.Runtime.InteropServices;
using DotNet.Globbing;
using Elastic.Markdown.Diagnostics;
using Elastic.Markdown.Extensions;
using Elastic.Markdown.Extensions.DetectionRules;
using Elastic.Markdown.IO.State;
using YamlDotNet.RepresentationModel;

namespace Elastic.Markdown.IO.Configuration;

public record ConfigurationFile : DocumentationFile
{
	private readonly IDirectoryInfo _rootPath;
	private readonly BuildContext _context;
	private readonly int _depth;
	public string? Project { get; }
	public Glob[] Exclude { get; } = [];
	public bool SoftLineEndings { get; }

	public string[] CrossLinkRepositories { get; } = [];

	public EnabledExtensions Extensions { get; } = new([]);
	public IReadOnlyCollection<IDocsBuilderExtension> EnabledExtensions { get; } = [];

	public IReadOnlyCollection<ITocItem> TableOfContents { get; } = [];

	public Dictionary<string, LinkRedirect>? Redirects { get; }

	public HashSet<string> Files { get; } = new(StringComparer.OrdinalIgnoreCase);
	public HashSet<string> ImplicitFolders { get; } = new(StringComparer.OrdinalIgnoreCase);
	public Glob[] Globs { get; } = [];

	private readonly Dictionary<string, string> _substitutions = new(StringComparer.OrdinalIgnoreCase);
	public IReadOnlyDictionary<string, string> Substitutions => _substitutions;

	private readonly Dictionary<string, bool> _features = new(StringComparer.OrdinalIgnoreCase);
	private FeatureFlags? _featureFlags;
	public FeatureFlags Features => _featureFlags ??= new FeatureFlags(_features);

	public ConfigurationFile(IFileInfo sourceFile, IDirectoryInfo rootPath, BuildContext context, int depth = 0, string parentPath = "")
		: base(sourceFile, rootPath)
	{
		_rootPath = rootPath;
		_context = context;
		_depth = depth;
		if (!sourceFile.Exists)
		{
			Project = "unknown";
			context.EmitWarning(sourceFile, "No configuration file found");
			return;
		}

		var redirectFileName = sourceFile.Name.StartsWith('_') ? "_redirects.yml" : "redirects.yml";
		var redirectFileInfo = sourceFile.FileSystem.FileInfo.New(Path.Combine(sourceFile.Directory!.FullName, redirectFileName));
		var redirectFile = new RedirectFile(redirectFileInfo, _context);
		Redirects = redirectFile.Redirects;

		var reader = new YamlStreamReader(sourceFile, _context);
		try
		{
			foreach (var entry in reader.Read())
			{
				switch (entry.Key)
				{
					case "project":
						Project = reader.ReadString(entry.Entry);
						break;
					case "soft_line_endings":
						SoftLineEndings = bool.TryParse(reader.ReadString(entry.Entry), out var softLineEndings) && softLineEndings;
						break;
					case "exclude":
						Exclude = [.. YamlStreamReader.ReadStringArray(entry.Entry).Select(Glob.Parse)];
						break;
					case "cross_links":
						CrossLinkRepositories = [.. YamlStreamReader.ReadStringArray(entry.Entry)];
						break;
					case "extensions":
						Extensions = new([.. YamlStreamReader.ReadStringArray(entry.Entry)]);
						EnabledExtensions = InstantiateExtensions();
						break;
					case "subs":
						_substitutions = reader.ReadDictionary(entry.Entry);
						break;
					case "toc":
						if (depth > 1)
						{
							reader.EmitError($"toc.yml files may only be linked from docset.yml", entry.Key);
							break;
						}

						var entries = ReadChildren(reader, entry.Entry, parentPath);

						TableOfContents = entries;
						break;
					case "features":
						_features = reader.ReadDictionary(entry.Entry).ToDictionary(k => k.Key, v => bool.Parse(v.Value), StringComparer.OrdinalIgnoreCase);
						break;
					case "external_hosts":
						reader.EmitWarning($"{entry.Key} has been deprecated and will be removed", entry.Key);
						break;
					default:
						reader.EmitWarning($"{entry.Key} is not a known configuration", entry.Key);
						break;
				}
			}
		}
		catch (Exception e)
		{
			reader.EmitError("Could not load docset.yml", e);
			throw;
		}

		Globs = [.. ImplicitFolders.Select(f => Glob.Parse($"{f}{Path.DirectorySeparatorChar}*.md"))];
	}

	private IReadOnlyCollection<IDocsBuilderExtension> InstantiateExtensions()
	{
		var list = new List<IDocsBuilderExtension>();
		foreach (var extension in Extensions.Enabled)
		{
			switch (extension.ToLowerInvariant())
			{
				case "detection-rules":
					list.Add(new DetectionRulesDocsBuilderExtension(_context));
					continue;
			}
		}

		return list.AsReadOnly();
	}


	private List<ITocItem> ReadChildren(YamlStreamReader reader, KeyValuePair<YamlNode, YamlNode> entry, string parentPath)
	{
		var entries = new List<ITocItem>();
		if (entry.Value is not YamlSequenceNode sequence)
		{
			if (entry.Key is YamlScalarNode scalarKey)
			{
				var key = scalarKey.Value;
				reader.EmitWarning($"'{key}' is not an array");
			}
			else
				reader.EmitWarning($"'{entry.Key}' is not an array");

			return entries;
		}

		entries.AddRange(
			sequence.Children.OfType<YamlMappingNode>()
				.SelectMany(tocEntry => ReadChild(reader, tocEntry, parentPath) ?? [])
		);

		return entries;
	}

	private IEnumerable<ITocItem>? ReadChild(YamlStreamReader reader, YamlMappingNode tocEntry, string parentPath)
	{
		string? file = null;
		string? folder = null;
		string? detectionRules = null;
		ConfigurationFile? toc = null;
		var fileFound = false;
		var folderFound = false;
		var detectionRulesFound = false;
		var hiddenFile = false;
		var inNav = false;
		IReadOnlyCollection<ITocItem>? children = null;
		foreach (var entry in tocEntry.Children)
		{
			var key = ((YamlScalarNode)entry.Key).Value;
			switch (key)
			{
				case "toc":
					toc = ReadNestedToc(reader, entry, out fileFound);
					break;
				case "in_nav":
					if (!bool.TryParse(reader.ReadString(entry), out inNav))
						throw new ArgumentException("in_nav must be a boolean");
					break;
				case "hidden":
				case "file":
					hiddenFile = key == "hidden";
					file = ReadFile(reader, entry, parentPath, out fileFound);
					break;
				case "folder":
					folder = ReadFolder(reader, entry, parentPath, out folderFound);
					parentPath += $"{Path.DirectorySeparatorChar}{folder}";
					break;
				case "detection_rules":
					if (Extensions.IsDetectionRulesEnabled)
					{
						detectionRules = ReadDetectionRules(reader, entry, parentPath, out detectionRulesFound);
						parentPath += $"{Path.DirectorySeparatorChar}{folder}";
					}
					break;
				case "children":
					children = ReadChildren(reader, entry, parentPath);
					break;
			}
		}

		if (toc is not null)
		{
			foreach (var f in toc.Files)
				_ = Files.Add(f);

<<<<<<< HEAD
			return [new FolderReference($"{parentPath}".TrimStart(Path.DirectorySeparatorChar), folderFound, toc.TableOfContents)];
=======
			return [new FolderReference($"{parentPath}".TrimStart('/'), folderFound, inNav, toc.TableOfContents)];
>>>>>>> bab190d0
		}

		if (file is not null)
		{
			if (detectionRules is not null)
			{
				if (children is not null)
					reader.EmitError($"'detection_rules' is not allowed to have 'children'", tocEntry);

				if (!detectionRulesFound)
				{
					reader.EmitError($"'detection_rules' folder {parentPath} is not found, skipping'", tocEntry);
					children = [];
				}
				else
				{
					var extension = EnabledExtensions.OfType<DetectionRulesDocsBuilderExtension>().First();
					children = extension.CreateTableOfContentItems(parentPath, detectionRules, Files);
				}
			}
			return [new FileReference($"{parentPath}{Path.DirectorySeparatorChar}{file}".TrimStart(Path.DirectorySeparatorChar), fileFound, hiddenFile, children ?? [])];
		}

		if (folder is not null)
		{
			if (children is null)
				_ = ImplicitFolders.Add(parentPath.TrimStart(Path.DirectorySeparatorChar));

<<<<<<< HEAD
			return [new FolderReference($"{parentPath}".TrimStart(Path.DirectorySeparatorChar), folderFound, children ?? [])];
=======
			return [new FolderReference($"{parentPath}".TrimStart('/'), folderFound, inNav, children ?? [])];
>>>>>>> bab190d0
		}

		return null;
	}

	private string? ReadFolder(YamlStreamReader reader, KeyValuePair<YamlNode, YamlNode> entry, string parentPath, out bool found)
	{
		found = false;
		var folder = reader.ReadString(entry);
		if (folder is not null)
		{
			var path = Path.Combine(_rootPath.FullName, parentPath.TrimStart(Path.DirectorySeparatorChar), folder);
			if (!_context.ReadFileSystem.DirectoryInfo.New(path).Exists)
				reader.EmitError($"Directory '{path}' does not exist", entry.Key);
			else
				found = true;
		}

		return folder;
	}

	private string? ReadDetectionRules(YamlStreamReader reader, KeyValuePair<YamlNode, YamlNode> entry, string parentPath, out bool found)
	{
		found = false;
		var folder = reader.ReadString(entry);
		if (folder is not null)
		{
			var path = Path.Combine(_rootPath.FullName, parentPath.TrimStart(Path.DirectorySeparatorChar), folder);
			if (!_context.ReadFileSystem.DirectoryInfo.New(path).Exists)
				reader.EmitError($"Directory '{path}' does not exist", entry.Key);
			else
				found = true;
		}

		return folder;
	}

	private string? ReadFile(YamlStreamReader reader, KeyValuePair<YamlNode, YamlNode> entry, string parentPath, out bool found)
	{
		found = false;
		var file = reader.ReadString(entry);
		if (file is null)
			return null;
		if (RuntimeInformation.IsOSPlatform(OSPlatform.Windows))
			file = file.Replace('/', Path.DirectorySeparatorChar);

		var path = Path.Combine(_rootPath.FullName, parentPath.TrimStart(Path.DirectorySeparatorChar), file);
		if (!_context.ReadFileSystem.FileInfo.New(path).Exists)
			reader.EmitError($"File '{path}' does not exist", entry.Key);
		else
			found = true;
		_ = Files.Add((parentPath + Path.DirectorySeparatorChar + file).TrimStart(Path.DirectorySeparatorChar));

		return file;
	}

	private ConfigurationFile? ReadNestedToc(YamlStreamReader reader, KeyValuePair<YamlNode, YamlNode> entry, out bool found)
	{
		found = false;
		var tocPath = reader.ReadString(entry);
		if (tocPath is null)
		{
			reader.EmitError($"Empty toc: reference", entry.Key);
			return null;
		}

		var rootPath = _context.ReadFileSystem.DirectoryInfo.New(Path.Combine(_rootPath.FullName, tocPath));
		var path = Path.Combine(rootPath.FullName, "toc.yml");
		var source = _context.ReadFileSystem.FileInfo.New(path);

		var errorMessage = $"Nested toc: '{source.Directory}' directory has no toc.yml or _toc.yml file";

		if (!source.Exists)
		{
			path = Path.Combine(rootPath.FullName, "_toc.yml");
			source = _context.ReadFileSystem.FileInfo.New(path);
		}

		if (!source.Exists)
			reader.EmitError(errorMessage, entry.Key);
		else
			found = true;

		var nestedConfiguration = new ConfigurationFile(source, _rootPath, _context, _depth + 1, tocPath);
		return nestedConfiguration;
	}
}<|MERGE_RESOLUTION|>--- conflicted
+++ resolved
@@ -210,11 +210,7 @@
 			foreach (var f in toc.Files)
 				_ = Files.Add(f);
 
-<<<<<<< HEAD
-			return [new FolderReference($"{parentPath}".TrimStart(Path.DirectorySeparatorChar), folderFound, toc.TableOfContents)];
-=======
-			return [new FolderReference($"{parentPath}".TrimStart('/'), folderFound, inNav, toc.TableOfContents)];
->>>>>>> bab190d0
+			return [new FolderReference($"{parentPath}".TrimStart(Path.DirectorySeparatorChar), folderFound, inNav, toc.TableOfContents)];
 		}
 
 		if (file is not null)
@@ -243,11 +239,7 @@
 			if (children is null)
 				_ = ImplicitFolders.Add(parentPath.TrimStart(Path.DirectorySeparatorChar));
 
-<<<<<<< HEAD
-			return [new FolderReference($"{parentPath}".TrimStart(Path.DirectorySeparatorChar), folderFound, children ?? [])];
-=======
-			return [new FolderReference($"{parentPath}".TrimStart('/'), folderFound, inNav, children ?? [])];
->>>>>>> bab190d0
+			return [new FolderReference($"{parentPath}".TrimStart(Path.DirectorySeparatorChar), folderFound, inNav, children ?? [])];
 		}
 
 		return null;
