--- conflicted
+++ resolved
@@ -167,13 +167,8 @@
 			.Select(h => (h.GetData("header") as string, h.GetData("anchor") as string))
 			.Select(h => new PageTocItem
 			{
-<<<<<<< HEAD
 				Heading = h.Item1!.StripMarkdown(),
-				Slug = _slugHelper.GenerateSlug(h.Item2 ?? h.Item1)
-=======
-				Heading = h.Item1!.Replace("`", "").Replace("*", ""),
 				Slug = (h.Item2 ?? h.Item1).Slugify()
->>>>>>> 62f580af
 			})
 			.ToList();
 		_tableOfContent.Clear();
