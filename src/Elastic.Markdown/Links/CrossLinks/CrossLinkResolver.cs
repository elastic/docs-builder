// Licensed to Elasticsearch B.V under one or more agreements.
// Elasticsearch B.V licenses this file to you under the Apache 2.0 License.
// See the LICENSE file in the project root for more information

using System.Collections.Frozen;
using System.Diagnostics.CodeAnalysis;
using Elastic.Documentation.Links;

namespace Elastic.Markdown.Links.CrossLinks;

public interface ICrossLinkResolver
{
	Task<FetchedCrossLinks> FetchLinks(Cancel ctx);
	bool TryResolve(Action<string> errorEmitter, Uri crossLinkUri, [NotNullWhen(true)] out Uri? resolvedUri);
	IUriEnvironmentResolver UriResolver { get; }
}

public class CrossLinkResolver(CrossLinkFetcher fetcher, IUriEnvironmentResolver? uriResolver = null) : ICrossLinkResolver
{
	private FetchedCrossLinks _crossLinks = FetchedCrossLinks.Empty;
	public IUriEnvironmentResolver UriResolver { get; } = uriResolver ?? new IsolatedBuildEnvironmentUriResolver();

	public async Task<FetchedCrossLinks> FetchLinks(Cancel ctx)
	{
		_crossLinks = await fetcher.Fetch(ctx);
		return _crossLinks;
	}

	public bool TryResolve(Action<string> errorEmitter, Uri crossLinkUri, [NotNullWhen(true)] out Uri? resolvedUri) =>
		TryResolve(errorEmitter, _crossLinks, UriResolver, crossLinkUri, out resolvedUri);

	public FetchedCrossLinks UpdateLinkReference(string repository, RepositoryLinks repositoryLinks)
	{
		var dictionary = _crossLinks.LinkReferences.ToDictionary(kvp => kvp.Key, kvp => kvp.Value);
		dictionary[repository] = repositoryLinks;
		_crossLinks = _crossLinks with
		{
			LinkReferences = dictionary.ToFrozenDictionary()
		};
		return _crossLinks;
	}

	public static bool TryResolve(
		Action<string> errorEmitter,
		FetchedCrossLinks fetchedCrossLinks,
		IUriEnvironmentResolver uriResolver,
		Uri crossLinkUri,
		[NotNullWhen(true)] out Uri? resolvedUri
	)
	{
		resolvedUri = null;

		if (!fetchedCrossLinks.LinkReferences.TryGetValue(crossLinkUri.Scheme, out var sourceLinkReference))
		{
			errorEmitter($"'{crossLinkUri.Scheme}' was not found in the cross link index");
			return false;
		}

		var originalLookupPath = (crossLinkUri.Host + '/' + crossLinkUri.AbsolutePath.TrimStart('/')).Trim('/');
		if (string.IsNullOrEmpty(originalLookupPath) && crossLinkUri.Host.EndsWith(".md"))
			originalLookupPath = crossLinkUri.Host;

		if (sourceLinkReference.Redirects is not null && sourceLinkReference.Redirects.TryGetValue(originalLookupPath, out var redirectRule))
			return ResolveRedirect(errorEmitter, uriResolver, crossLinkUri, redirectRule, originalLookupPath, fetchedCrossLinks, out resolvedUri);

		if (sourceLinkReference.Links.TryGetValue(originalLookupPath, out var directLinkMetadata))
			return ResolveDirectLink(errorEmitter, uriResolver, crossLinkUri, originalLookupPath, directLinkMetadata, out resolvedUri);


		var linksJson = $"https://elastic-docs-link-index.s3.us-east-2.amazonaws.com/elastic/{crossLinkUri.Scheme}/main/links.json";
		if (fetchedCrossLinks.LinkIndexEntries.TryGetValue(crossLinkUri.Scheme, out var indexEntry))
			linksJson = $"https://elastic-docs-link-index.s3.us-east-2.amazonaws.com/{indexEntry.Path}";

		errorEmitter($"'{originalLookupPath}' is not a valid link in the '{crossLinkUri.Scheme}' cross link index: {linksJson}");
		resolvedUri = null;
		return false;
	}

	private static bool ResolveDirectLink(Action<string> errorEmitter,
		IUriEnvironmentResolver uriResolver,
<<<<<<< HEAD
=======
		FetchedCrossLinks fetchedCrossLinks,
		RepositoryLinks repositoryLinks,
>>>>>>> c73a00a0
		Uri crossLinkUri,
		string lookupPath,
		LinkMetadata linkMetadata,
		[NotNullWhen(true)] out Uri? resolvedUri)
	{
		resolvedUri = null;
<<<<<<< HEAD
		var lookupFragment = crossLinkUri.Fragment;
		var targetUrlPath = ToTargetUrlPath(lookupPath);
=======
		var lookupPath = (crossLinkUri.Host + '/' + crossLinkUri.AbsolutePath.TrimStart('/')).Trim('/');
		if (string.IsNullOrEmpty(lookupPath) && crossLinkUri.Host.EndsWith(".md"))
			lookupPath = crossLinkUri.Host;

		if (!LookupLink(errorEmitter, fetchedCrossLinks, repositoryLinks, crossLinkUri, ref lookupPath, out var link, out var lookupFragment))
			return false;

		var path = ToTargetUrlPath(lookupPath);
>>>>>>> c73a00a0

		if (!string.IsNullOrEmpty(lookupFragment))
		{
			var anchor = lookupFragment.TrimStart('#');
			if (linkMetadata.Anchors is null || !linkMetadata.Anchors.Contains(anchor))
			{
				errorEmitter($"'{lookupPath}' has no anchor named: '{lookupFragment}'.");
				return false;
			}

			targetUrlPath += lookupFragment;
		}

		resolvedUri = uriResolver.Resolve(crossLinkUri, targetUrlPath);
		return true;
	}

<<<<<<< HEAD
	private static bool ResolveRedirect(
		Action<string> errorEmitter,
		IUriEnvironmentResolver uriResolver,
		Uri originalCrossLinkUri,
		LinkRedirect redirectRule,
		string originalLookupPath,
		FetchedCrossLinks fetchedCrossLinks,
		[NotNullWhen(true)] out Uri? resolvedUri)
=======
	private static bool LookupLink(Action<string> errorEmitter,
		FetchedCrossLinks crossLinks,
		RepositoryLinks repositoryLinks,
		Uri crossLinkUri,
		ref string lookupPath,
		[NotNullWhen(true)] out LinkMetadata? link,
		[NotNullWhen(true)] out string? lookupFragment)
>>>>>>> c73a00a0
	{
		resolvedUri = null;
		var originalFragment = originalCrossLinkUri.Fragment.TrimStart('#');

<<<<<<< HEAD
		if (!string.IsNullOrEmpty(originalFragment) && redirectRule.Many is { Length: > 0 })
=======
		if (repositoryLinks.Redirects is not null && repositoryLinks.Redirects.TryGetValue(lookupPath, out var redirect))
>>>>>>> c73a00a0
		{
			foreach (var subRule in redirectRule.Many)
			{
				if (string.IsNullOrEmpty(subRule.To))
					continue;

<<<<<<< HEAD
				if (subRule.Anchors is null || subRule.Anchors.Count == 0)
					continue;

				if (subRule.Anchors.TryGetValue("!", out _))
					return FinalizeRedirect(errorEmitter, uriResolver, originalCrossLinkUri, subRule.To, null, fetchedCrossLinks, out resolvedUri);
				if (subRule.Anchors.TryGetValue(originalFragment, out var mappedAnchor))
					return FinalizeRedirect(errorEmitter, uriResolver, originalCrossLinkUri, subRule.To, mappedAnchor, fetchedCrossLinks, out resolvedUri);
			}
		}

		string? finalTargetFragment = null;

		if (!string.IsNullOrEmpty(originalFragment))
=======
			return ResolveLinkRedirect(targets, errorEmitter, repositoryLinks, crossLinkUri, ref lookupPath, out link, ref lookupFragment);
		}

		if (repositoryLinks.Links.TryGetValue(lookupPath, out link))
>>>>>>> c73a00a0
		{
			if (redirectRule.Anchors?.TryGetValue("!", out _) ?? false)
				finalTargetFragment = null;
			else if (redirectRule.Anchors?.TryGetValue(originalFragment, out var mappedAnchor) ?? false)
				finalTargetFragment = mappedAnchor;
			else if (redirectRule.Anchors is null || redirectRule.Anchors.Count == 0)
				finalTargetFragment = originalFragment;
			else
			{
				errorEmitter($"Redirect rule for '{originalLookupPath}' in '{originalCrossLinkUri.Scheme}' found, but top-level rule did not handle anchor '#{originalFragment}'.");
				return false;
			}
		}

		return string.IsNullOrEmpty(redirectRule.To)
			? FinalizeRedirect(errorEmitter, uriResolver, originalCrossLinkUri, originalLookupPath, finalTargetFragment, fetchedCrossLinks, out resolvedUri)
			: FinalizeRedirect(errorEmitter, uriResolver, originalCrossLinkUri, redirectRule.To, finalTargetFragment, fetchedCrossLinks, out resolvedUri);
	}

	private static bool FinalizeRedirect(
		Action<string> errorEmitter,
<<<<<<< HEAD
		IUriEnvironmentResolver uriResolver,
		Uri originalProcessingUri,
		string redirectToPath,
		string? targetFragment,
		FetchedCrossLinks fetchedCrossLinks,
		[NotNullWhen(true)] out Uri? resolvedUri)
=======
		RepositoryLinks repositoryLinks,
		Uri crossLinkUri,
		ref string lookupPath, out LinkMetadata? link, ref string? lookupFragment)
>>>>>>> c73a00a0
	{
		resolvedUri = null;
		string finalPathForResolver;

		if (Uri.TryCreate(redirectToPath, UriKind.Absolute, out var targetCrossUri) && targetCrossUri.Scheme != "http" && targetCrossUri.Scheme != "https")
		{
<<<<<<< HEAD
			var lookupPath = Path.Combine(targetCrossUri.Host, targetCrossUri.AbsolutePath.TrimStart('/'));
			finalPathForResolver = ToTargetUrlPath(lookupPath);
=======
			if (string.IsNullOrEmpty(redirect.To))
				continue;
			if (!repositoryLinks.Links.TryGetValue(redirect.To, out link))
				continue;
>>>>>>> c73a00a0

			if (!string.IsNullOrEmpty(targetFragment) && targetFragment != "!")
				finalPathForResolver += $"#{targetFragment}";

			if (!fetchedCrossLinks.LinkReferences.TryGetValue(targetCrossUri.Scheme, out var targetLinkReference))
			{
				errorEmitter($"Redirect target '{redirectToPath}' points to repository '{targetCrossUri.Scheme}' for which no links.json was found.");
				return false;
			}

			if (!targetLinkReference.Links.ContainsKey(lookupPath))
			{
				errorEmitter($"Redirect target '{redirectToPath}' points to file '{lookupPath}' which was not found in repository '{targetCrossUri.Scheme}'s links.json.");
				return false;
			}

			resolvedUri = uriResolver.Resolve(targetCrossUri, finalPathForResolver); // Use targetUri for scheme and base
		}
		else
		{
			finalPathForResolver = ToTargetUrlPath(redirectToPath);
			if (!string.IsNullOrEmpty(targetFragment) && targetFragment != "!")
				finalPathForResolver += $"#{targetFragment}";

			resolvedUri = uriResolver.Resolve(originalProcessingUri, finalPathForResolver); // Use original URI's scheme
		}
		return true;
	}

	private static string ToTargetUrlPath(string lookupPath)
	{
		//https://docs-v3-preview.elastic.dev/elastic/docs-content/tree/main/cloud-account/change-your-password
		var path = lookupPath.Replace(".md", "");
		if (path.EndsWith("/index"))
			path = path[..^6];
		if (path == "index")
			path = string.Empty;
		return path;
	}
}<|MERGE_RESOLUTION|>--- conflicted
+++ resolved
@@ -78,30 +78,14 @@
 
 	private static bool ResolveDirectLink(Action<string> errorEmitter,
 		IUriEnvironmentResolver uriResolver,
-<<<<<<< HEAD
-=======
-		FetchedCrossLinks fetchedCrossLinks,
-		RepositoryLinks repositoryLinks,
->>>>>>> c73a00a0
 		Uri crossLinkUri,
 		string lookupPath,
 		LinkMetadata linkMetadata,
 		[NotNullWhen(true)] out Uri? resolvedUri)
 	{
 		resolvedUri = null;
-<<<<<<< HEAD
 		var lookupFragment = crossLinkUri.Fragment;
 		var targetUrlPath = ToTargetUrlPath(lookupPath);
-=======
-		var lookupPath = (crossLinkUri.Host + '/' + crossLinkUri.AbsolutePath.TrimStart('/')).Trim('/');
-		if (string.IsNullOrEmpty(lookupPath) && crossLinkUri.Host.EndsWith(".md"))
-			lookupPath = crossLinkUri.Host;
-
-		if (!LookupLink(errorEmitter, fetchedCrossLinks, repositoryLinks, crossLinkUri, ref lookupPath, out var link, out var lookupFragment))
-			return false;
-
-		var path = ToTargetUrlPath(lookupPath);
->>>>>>> c73a00a0
 
 		if (!string.IsNullOrEmpty(lookupFragment))
 		{
@@ -119,7 +103,6 @@
 		return true;
 	}
 
-<<<<<<< HEAD
 	private static bool ResolveRedirect(
 		Action<string> errorEmitter,
 		IUriEnvironmentResolver uriResolver,
@@ -128,31 +111,17 @@
 		string originalLookupPath,
 		FetchedCrossLinks fetchedCrossLinks,
 		[NotNullWhen(true)] out Uri? resolvedUri)
-=======
-	private static bool LookupLink(Action<string> errorEmitter,
-		FetchedCrossLinks crossLinks,
-		RepositoryLinks repositoryLinks,
-		Uri crossLinkUri,
-		ref string lookupPath,
-		[NotNullWhen(true)] out LinkMetadata? link,
-		[NotNullWhen(true)] out string? lookupFragment)
->>>>>>> c73a00a0
 	{
 		resolvedUri = null;
 		var originalFragment = originalCrossLinkUri.Fragment.TrimStart('#');
 
-<<<<<<< HEAD
 		if (!string.IsNullOrEmpty(originalFragment) && redirectRule.Many is { Length: > 0 })
-=======
-		if (repositoryLinks.Redirects is not null && repositoryLinks.Redirects.TryGetValue(lookupPath, out var redirect))
->>>>>>> c73a00a0
 		{
 			foreach (var subRule in redirectRule.Many)
 			{
 				if (string.IsNullOrEmpty(subRule.To))
 					continue;
 
-<<<<<<< HEAD
 				if (subRule.Anchors is null || subRule.Anchors.Count == 0)
 					continue;
 
@@ -166,12 +135,6 @@
 		string? finalTargetFragment = null;
 
 		if (!string.IsNullOrEmpty(originalFragment))
-=======
-			return ResolveLinkRedirect(targets, errorEmitter, repositoryLinks, crossLinkUri, ref lookupPath, out link, ref lookupFragment);
-		}
-
-		if (repositoryLinks.Links.TryGetValue(lookupPath, out link))
->>>>>>> c73a00a0
 		{
 			if (redirectRule.Anchors?.TryGetValue("!", out _) ?? false)
 				finalTargetFragment = null;
@@ -193,33 +156,20 @@
 
 	private static bool FinalizeRedirect(
 		Action<string> errorEmitter,
-<<<<<<< HEAD
 		IUriEnvironmentResolver uriResolver,
 		Uri originalProcessingUri,
 		string redirectToPath,
 		string? targetFragment,
 		FetchedCrossLinks fetchedCrossLinks,
 		[NotNullWhen(true)] out Uri? resolvedUri)
-=======
-		RepositoryLinks repositoryLinks,
-		Uri crossLinkUri,
-		ref string lookupPath, out LinkMetadata? link, ref string? lookupFragment)
->>>>>>> c73a00a0
 	{
 		resolvedUri = null;
 		string finalPathForResolver;
 
 		if (Uri.TryCreate(redirectToPath, UriKind.Absolute, out var targetCrossUri) && targetCrossUri.Scheme != "http" && targetCrossUri.Scheme != "https")
 		{
-<<<<<<< HEAD
 			var lookupPath = Path.Combine(targetCrossUri.Host, targetCrossUri.AbsolutePath.TrimStart('/'));
 			finalPathForResolver = ToTargetUrlPath(lookupPath);
-=======
-			if (string.IsNullOrEmpty(redirect.To))
-				continue;
-			if (!repositoryLinks.Links.TryGetValue(redirect.To, out link))
-				continue;
->>>>>>> c73a00a0
 
 			if (!string.IsNullOrEmpty(targetFragment) && targetFragment != "!")
 				finalPathForResolver += $"#{targetFragment}";
