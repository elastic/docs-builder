{
  "name": "elastic-markdown",
  "version": "1.0.0",
  "description": "",
  "main": "_static/main.js",
  "source": "Assets/index.js",
  "scripts": {
    "watch": "parcel watch",
    "build": "parcel build",
    "lint": "eslint ."
  },
  "targets": {
    "js": {
      "distDir": "_static",
      "source": "Assets/main.ts"
    },
    "css": {
      "distDir": "_static",
      "source": "Assets/styles.css"
    }
  },
  "repository": {
    "type": "git",
    "url": "https://github.com/elastic/docs-builder.git"
  },
  "private": true,
  "devDependencies": {
<<<<<<< HEAD
    "@parcel/reporter-bundle-analyzer": "2.14.2",
    "@tailwindcss/postcss": "4.0.3",
    "parcel": "2.14.2",
    "postcss": "8.5.1",
    "postcss-import": "16.1.0"
=======
    "@eslint/js": "9.23.0",
    "@parcel/reporter-bundle-analyzer": "^2.14.2",
    "@tailwindcss/postcss": "^4.0.3",
    "eslint": "9.23.0",
    "globals": "16.0.0",
    "parcel": "2.14.2",
    "postcss": "^8.5.1",
    "postcss-import": "^16.1.0",
    "typescript-eslint": "8.28.0"
>>>>>>> 80c3e95a
  },
  "browserslist": [
    "defaults"
  ],
  "dependencies": {
    "clipboard": "2.0.11",
    "highlight.js": "11.11.1",
    "htmx-ext-head-support": "2.0.4",
    "htmx-ext-preload": "2.1.1",
    "htmx.org": "2.0.4",
    "install": "0.13.0",
    "npm": "11.1.0",
    "select-dom": "9.3.0",
    "tailwindcss": "4.0.3",
    "ua-parser-js": "2.0.2"
  }
}<|MERGE_RESOLUTION|>--- conflicted
+++ resolved
@@ -25,23 +25,14 @@
   },
   "private": true,
   "devDependencies": {
-<<<<<<< HEAD
-    "@parcel/reporter-bundle-analyzer": "2.14.2",
     "@tailwindcss/postcss": "4.0.3",
-    "parcel": "2.14.2",
-    "postcss": "8.5.1",
-    "postcss-import": "16.1.0"
-=======
     "@eslint/js": "9.23.0",
-    "@parcel/reporter-bundle-analyzer": "^2.14.2",
-    "@tailwindcss/postcss": "^4.0.3",
     "eslint": "9.23.0",
     "globals": "16.0.0",
     "parcel": "2.14.2",
-    "postcss": "^8.5.1",
-    "postcss-import": "^16.1.0",
+    "postcss": "8.5.1",
+    "postcss-import": "16.1.0",
     "typescript-eslint": "8.28.0"
->>>>>>> 80c3e95a
   },
   "browserslist": [
     "defaults"
@@ -52,8 +43,6 @@
     "htmx-ext-head-support": "2.0.4",
     "htmx-ext-preload": "2.1.1",
     "htmx.org": "2.0.4",
-    "install": "0.13.0",
-    "npm": "11.1.0",
     "select-dom": "9.3.0",
     "tailwindcss": "4.0.3",
     "ua-parser-js": "2.0.2"
