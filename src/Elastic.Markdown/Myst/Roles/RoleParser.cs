// Licensed to Elasticsearch B.V under one or more agreements.
// Elasticsearch B.V licenses this file to you under the Apache 2.0 License.
// See the LICENSE file in the project root for more information

using System.Buffers;
using System.Diagnostics;
using Elastic.Markdown.Myst.InlineParsers;
using Markdig.Helpers;
using Markdig.Parsers;
using Markdig.Syntax;
using Markdig.Syntax.Inlines;

namespace Elastic.Markdown.Myst.Roles;

[DebuggerDisplay("{GetType().Name} Line: {Line}, Role: {Role}, Content: {Content}")]
public abstract class RoleLeaf(string role, string content) : CodeInline(content)
{
	public string Role => role;
}

public abstract class RoleParser<TRole> : InlineParser
	where TRole : RoleLeaf
{
	protected RoleParser() => OpeningCharacters = ['{'];

	private readonly SearchValues<char> _values = SearchValues.Create(['\r', '\n', ' ', '\t', '}']);

	protected abstract TRole CreateRole(string role, string content, InlineProcessor parserContext);

	protected abstract bool Matches(ReadOnlySpan<char> role);

	public override bool Match(InlineProcessor processor, ref StringSlice slice)
	{

		var match = slice.CurrentChar;

		if (processor.Context is not ParserContext)
			return false;

		Debug.Assert(match is not ('\r' or '\n'));

		// Match the opened sticks
		var openSticks = slice.CountAndSkipChar(match);
		if (openSticks > 1)
			return false;

		var span = slice.AsSpan();

		var i = span.IndexOfAny(_values);

		// We got to the end of the input before seeing the match character.
		if ((uint)i >= (uint)span.Length)
			return false;

		var closeSticks = 0;
		while ((uint)i < (uint)span.Length && span[i] == '}')
		{
			closeSticks++;
			i++;
		}
		if (closeSticks > 1)
			return false;

		var roleContent = slice.AsSpan()[..i];
		if (!Matches(roleContent))
			return false;

		// {role} has to be followed by `content`
		if (span[i] != '`')
			return false;
		if (span.Length == i - 1)
			return false;

		var startContent = i;
		i = span[(i + 1)..].IndexOfAny(['`']);
		if ((uint)i >= (uint)span.Length)
			return false;

		var closeBackTicks = 0;
		while ((uint)i < (uint)span.Length && span[i] == '`')
		{
			closeBackTicks++;
			i++;
		}
		if (closeBackTicks > 1)
			return false;

		// Fix: Ensure we don't exceed the span length when calculating the end index
		var endIndex = Math.Min(startContent + i + 2, span.Length);
		var contentSpan = span[startContent..endIndex];
<<<<<<< HEAD

		// var contentSpan = span[startContent..(startContent + i + 2)];
=======
>>>>>>> e19ef301

		// var contentSpan = span[startContent..(startContent + i + 2)];
		var startPosition = slice.Start;
		slice.Start = startPosition + roleContent.Length + contentSpan.Length;

		// We've already skipped the opening sticks. Account for that here.
		startPosition -= openSticks;
		startPosition = Math.Max(startPosition, 0);

		var start = processor.GetSourcePosition(startPosition, out var line, out var column);
		var end = processor.GetSourcePosition(slice.Start);
		var sourceSpan = new SourceSpan(start, end);

		var leaf = CreateRole(roleContent.ToString(), contentSpan.Trim().Trim('`').ToString(), processor);
		leaf.Delimiter = '{';
		leaf.Span = sourceSpan;
		leaf.Line = line;
		leaf.Column = column;
		leaf.DelimiterCount = openSticks;

		if (processor.TrackTrivia)
		{
			// startPosition and slice.Start include the opening/closing sticks.
			leaf.ContentWithTrivia =
				new StringSlice(slice.Text, startPosition + openSticks, slice.Start - openSticks - 1);
		}

		processor.Inline = leaf;
		return true;
	}
}<|MERGE_RESOLUTION|>--- conflicted
+++ resolved
@@ -88,13 +88,7 @@
 		// Fix: Ensure we don't exceed the span length when calculating the end index
 		var endIndex = Math.Min(startContent + i + 2, span.Length);
 		var contentSpan = span[startContent..endIndex];
-<<<<<<< HEAD
 
-		// var contentSpan = span[startContent..(startContent + i + 2)];
-=======
->>>>>>> e19ef301
-
-		// var contentSpan = span[startContent..(startContent + i + 2)];
 		var startPosition = slice.Start;
 		slice.Start = startPosition + roleContent.Length + contentSpan.Length;
 
