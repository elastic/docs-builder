--- conflicted
+++ resolved
@@ -226,23 +226,11 @@
 		if (!block.Found || block.IncludePath is null)
 			return;
 
-<<<<<<< HEAD
-		var parser = new MarkdownParser(
-			block.DocumentationSourcePath, block.Build, block.GetDocumentationFile,
-			block.Configuration, block.LinksResolver);
-		var file = block.FileSystem.FileInfo.New(block.IncludePath);
-		var document = parser.ParseAsync(file, block.FrontMatter, default).GetAwaiter().GetResult();
-		var html = document.ToHtml(parser.Pipeline);
-		renderer.Write(html);
-		//var slice = Include.Create(new IncludeViewModel { Html = html });
-		//RenderRazorSlice(slice, renderer, block);
-=======
 		var snippet = block.Build.ReadFileSystem.FileInfo.New(block.IncludePath);
 		var parentPath = block.Context.MarkdownSourcePath;
 		var document = parser.ParseSnippetAsync(snippet, parentPath, block.Context.YamlFrontMatter, default).GetAwaiter().GetResult();
 		var html = document.ToHtml(parser.Pipeline);
 		_ = renderer.Write(html);
->>>>>>> 3adcedee
 	}
 
 	private static void WriteSettingsBlock(HtmlRenderer renderer, SettingsBlock block, MarkdownParser parser)
@@ -273,11 +261,7 @@
 			SettingsCollection = settings,
 			RenderMarkdown = s =>
 			{
-<<<<<<< HEAD
-				var document = parser.Parse(s, block.IncludeFrom, block.FrontMatter);
-=======
 				var document = parser.ParseStringAsync(s, block.IncludeFrom, block.Context.YamlFrontMatter);
->>>>>>> 3adcedee
 				var html = document.ToHtml(parser.Pipeline);
 				return html;
 			}
