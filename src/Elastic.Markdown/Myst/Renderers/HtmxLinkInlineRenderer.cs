// Licensed to Elasticsearch B.V under one or more agreements.
// Elasticsearch B.V licenses this file to you under the Apache 2.0 License.
// See the LICENSE file in the project root for more information

using Elastic.Markdown.Helpers;
using Elastic.Markdown.IO;
using Elastic.Markdown.IO.Configuration;
using Elastic.Markdown.IO.Navigation;
using Markdig;
using Markdig.Renderers;
using Markdig.Renderers.Html.Inlines;
using Markdig.Syntax.Inlines;

namespace Elastic.Markdown.Myst.Renderers;

public class HtmxLinkInlineRenderer : LinkInlineRenderer
{
	protected override void Write(HtmlRenderer renderer, LinkInline link)
	{
		if (renderer.EnableHtmlForInline && !link.IsImage)
		{
			// ReSharper disable once UnusedVariable
			if (link.GetData(nameof(ParserContext.CurrentUrlPath)) is not string currentUrl)
			{
				base.Write(renderer, link);
				return;
			}

<<<<<<< HEAD
			var currentRootNavigation = link.GetData(nameof(MarkdownFile.NavigationRoot)) as INavigation;
			var targetRootNavigation = link.GetData($"Target{nameof(MarkdownFile.NavigationRoot)}") as INavigation;
=======
			var url = link.GetDynamicUrl != null ? link.GetDynamicUrl() : link.Url;
>>>>>>> f2e430e0

			_ = renderer.Write("<a href=\"");
			_ = renderer.WriteEscapeUrl(url);
			_ = renderer.Write('"');
			_ = renderer.WriteAttributes(link);


			if (link.Url?.StartsWith('/') == true)
			{
				var currentRootNavigation = link.GetData(nameof(MarkdownFile.RootNavigation)) as INavigation;
				var targetRootNavigation = link.GetData($"Target{nameof(MarkdownFile.RootNavigation)}") as INavigation;
				_ = renderer.Write(" hx-get=\"");
				_ = renderer.WriteEscapeUrl(url);
				_ = renderer.Write('"');
				_ = renderer.Write($" hx-select-oob=\"{Htmx.GetHxSelectOob(currentRootNavigation?.Id == targetRootNavigation?.Id)}\"");
				_ = renderer.Write($" hx-swap=\"{Htmx.HxSwap}\"");
				_ = renderer.Write($" hx-push-url=\"{Htmx.HxPushUrl}\"");
				_ = renderer.Write($" hx-indicator=\"{Htmx.HxIndicator}\"");
				_ = renderer.Write($" preload=\"{Htmx.Preload}\"");
			}
			else if (link.Url?.StartsWith("http") == true && (link.GetData("isCrossLink") as bool?) == false)
			{
				_ = renderer.Write(" target=\"_blank\"");
				_ = renderer.Write(" rel=\"noopener noreferrer\"");
			}

			if (!string.IsNullOrEmpty(link.Title))
			{
				_ = renderer.Write(" title=\"");
				_ = renderer.WriteEscape(link.Title);
				_ = renderer.Write('"');
			}

			if (!string.IsNullOrWhiteSpace(Rel) && link.Url?.StartsWith('/') == false)
			{
				_ = renderer.Write(" rel=\"");
				_ = renderer.Write(Rel);
				_ = renderer.Write('"');
			}

			_ = renderer.Write('>');
			renderer.WriteChildren(link);

			_ = renderer.Write("</a>");
		}
		else
			base.Write(renderer, link);
	}
}

public static class CustomLinkInlineRendererExtensions
{
	public static MarkdownPipelineBuilder UseHtmxLinkInlineRenderer(this MarkdownPipelineBuilder pipeline)
	{
		pipeline.Extensions.AddIfNotAlready(new HtmxLinkInlineRendererExtension());
		return pipeline;
	}
}

public class HtmxLinkInlineRendererExtension : IMarkdownExtension
{
	public void Setup(MarkdownPipelineBuilder pipeline)
	{
		// No setup required for the pipeline
	}

	public void Setup(MarkdownPipeline pipeline, IMarkdownRenderer renderer)
	{
		if (renderer is HtmlRenderer htmlRenderer)
		{
			_ = htmlRenderer.ObjectRenderers.RemoveAll(x => x is LinkInlineRenderer);
			htmlRenderer.ObjectRenderers.Add(new HtmxLinkInlineRenderer());
		}
	}
}<|MERGE_RESOLUTION|>--- conflicted
+++ resolved
@@ -26,12 +26,7 @@
 				return;
 			}
 
-<<<<<<< HEAD
-			var currentRootNavigation = link.GetData(nameof(MarkdownFile.NavigationRoot)) as INavigation;
-			var targetRootNavigation = link.GetData($"Target{nameof(MarkdownFile.NavigationRoot)}") as INavigation;
-=======
 			var url = link.GetDynamicUrl != null ? link.GetDynamicUrl() : link.Url;
->>>>>>> f2e430e0
 
 			_ = renderer.Write("<a href=\"");
 			_ = renderer.WriteEscapeUrl(url);
@@ -41,8 +36,8 @@
 
 			if (link.Url?.StartsWith('/') == true)
 			{
-				var currentRootNavigation = link.GetData(nameof(MarkdownFile.RootNavigation)) as INavigation;
-				var targetRootNavigation = link.GetData($"Target{nameof(MarkdownFile.RootNavigation)}") as INavigation;
+				var currentRootNavigation = link.GetData(nameof(MarkdownFile.NavigationRoot)) as INavigation;
+				var targetRootNavigation = link.GetData($"Target{nameof(MarkdownFile.NavigationRoot)}") as INavigation;
 				_ = renderer.Write(" hx-get=\"");
 				_ = renderer.WriteEscapeUrl(url);
 				_ = renderer.Write('"');
