@using System.Diagnostics.CodeAnalysis
@using Elastic.Documentation
@using Elastic.Documentation.Configuration.Versions
@using Elastic.Markdown.Myst.FrontMatter
@inherits RazorSlice<Elastic.Markdown.Myst.Components.ApplicableToViewModel>

@{
	var appliesTo = Model.AppliesTo;
}

@if (appliesTo.Stack is not null)
{
	@RenderProduct(
		"Stack",
		"Elastic&nbsp;Stack",
		VersioningSystemId.Stack,
		appliesTo.Stack
	)
}
@if (appliesTo.Deployment is not null)
{
	if (appliesTo.Deployment.Ece is not null)
	{
		@RenderProduct("ECE",
			"Elastic&nbsp;Cloud&nbsp;Enterprise",
			VersioningSystemId.Ece,
			appliesTo.Deployment.Ece
		)
	}

	if (appliesTo.Deployment.Eck is not null)
	{
		@RenderProduct(
			"ECK",
			"Elastic&nbsp;Cloud&nbsp;on&nbsp;Kubernetes",
			VersioningSystemId.Eck,
			appliesTo.Deployment.Eck
		)
	}

	if (appliesTo.Deployment.Ess is not null)
	{
		@RenderProduct(
			"ECH",
			"Elastic&nbsp;Cloud&nbsp;Hosted",
			VersioningSystemId.Ess,
			appliesTo.Deployment.Ess
		)
	}

	if (appliesTo.Deployment.Self is not null)
	{
		@RenderProduct(
			"Self-Managed",
			"Self-managed Elastic&nbsp;deployments",
			VersioningSystemId.Self,
			appliesTo.Deployment.Self
		)
	}
}
@if (appliesTo.Serverless is not null)
{
	if (appliesTo.Serverless.AllProjects is not null)
	{
		@RenderProduct(
			"Serverless",
			"Elastic&nbsp;Cloud&nbsp;Serverless",
			VersioningSystemId.Serverless,
			appliesTo.Serverless.AllProjects
		)
	}
	else
	{
		if (appliesTo.Serverless.Elasticsearch is not null)
		{
			@RenderProduct(
				"Serverless Elasticsearch",
				"Serverless&nbsp;Elasticsearch projects",
				VersioningSystemId.Elasticsearch,
				appliesTo.Serverless.Elasticsearch
			)
		}

		if (appliesTo.Serverless.Observability is not null)
		{
			@RenderProduct(
				"Serverless Observability",
				"Serverless&nbsp;Observability projects",
				VersioningSystemId.Observability,
				appliesTo.Serverless.Observability
			)
		}

		if (appliesTo.Serverless.Security is not null)
		{
			@RenderProduct(
				"Serverless Security",
				"Serverless&nbsp;Security projects",
				VersioningSystemId.Security,
				appliesTo.Serverless.Security
			)
		}
	}
}
@if (appliesTo.Product is not null)
{
	@RenderProduct("", "", VersioningSystemId.All, appliesTo.Product)
}
@if (appliesTo.ProductApplicability is not null)
{
	var pa = appliesTo.ProductApplicability;
	if (pa.Ecctl is not null)
	{
		@RenderProduct("ECCTL", "Elastic&nbsp;Cloud&nbsp;Control", VersioningSystemId.Ecctl, pa.Ecctl)
		;
	}

	if (pa.Curator is not null)
	{
		@RenderProduct("Curator", "Curator", VersioningSystemId.Curator, pa.Curator)
		;
	}

	if (pa.ApmAgentAndroid is not null)
	{
		@RenderProduct("APM Agent Android", "Application&nbsp;Performance&nbsp;Monitoring Agent for Android", VersioningSystemId.ApmAgentAndroid, pa.ApmAgentAndroid)
		;
	}

	if (pa.ApmAgentDotnet is not null)
	{
		@RenderProduct("APM Agent .NET", "Application&nbsp;Performance&nbsp;Monitoring Agent for .NET", VersioningSystemId.ApmAgentDotnet, pa.ApmAgentDotnet)
		;
	}

	if (pa.ApmAgentGo is not null)
	{
		@RenderProduct("APM Agent Go", "Application&nbsp;Performance&nbsp;Monitoring Agent for Go", VersioningSystemId.ApmAgentGo, pa.ApmAgentGo)
		;
	}

	if (pa.ApmAgentIos is not null)
	{
		@RenderProduct("APM Agent iOS", "Application&nbsp;Performance&nbsp;Monitoring Agent for iOS", VersioningSystemId.ApmAgentIos, pa.ApmAgentIos)
		;
	}

	if (pa.ApmAgentJava is not null)
	{
		@RenderProduct("APM Agent Java", "Application&nbsp;Performance&nbsp;Monitoring Agent for Java", VersioningSystemId.ApmAgentJava, pa.ApmAgentJava)
		;
	}

	if (pa.ApmAgentNode is not null)
	{
		@RenderProduct("APM Agent Node.js", "Application&nbsp;Performance&nbsp;Monitoring Agent for Node.js", VersioningSystemId.ApmAgentNode, pa.ApmAgentNode)
		;
	}

	if (pa.ApmAgentPhp is not null)
	{
		@RenderProduct("APM Agent PHP", "Application&nbsp;Performance&nbsp;Monitoring Agent for PHP", VersioningSystemId.ApmAgentPhp, pa.ApmAgentPhp)
		;
	}

	if (pa.ApmAgentPython is not null)
	{
		@RenderProduct("APM Agent Python", "Application&nbsp;Performance&nbsp;Monitoring Agent for Python", VersioningSystemId.ApmAgentPython, pa.ApmAgentPython)
		;
	}

	if (pa.ApmAgentRuby is not null)
	{
		@RenderProduct("APM Agent Ruby", "Application&nbsp;Performance&nbsp;Monitoring Agent for Ruby", VersioningSystemId.ApmAgentRuby, pa.ApmAgentRuby)
		;
	}

	if (pa.ApmAgentRum is not null)
	{
		@RenderProduct("APM Agent RUM", "Application&nbsp;Performance&nbsp;Monitoring Agent for Real User Monitoring", VersioningSystemId.ApmAgentRum, pa.ApmAgentRum)
		;
	}

	if (pa.EdotIos is not null)
	{
<<<<<<< HEAD
		@RenderProduct("EDOT iOS", "Elastic&nbsp;Distributions of OpenTelemetry for iOS", VersioningSystemId.EdotIos, pa.EdotIos)
=======
		@RenderProduct("EDOT iOS", "Elastic Distribution of OpenTelemetry iOS", VersioningSystemId.EdotIos, pa.EdotIos)
>>>>>>> 67e4620b
		;
	}

	if (pa.EdotAndroid is not null)
	{
<<<<<<< HEAD
		@RenderProduct("EDOT Android", "Elastic&nbsp;Distributions of OpenTelemetry for Android", VersioningSystemId.EdotAndroid, pa.EdotAndroid)
=======
		@RenderProduct("EDOT Android", "Elastic Distribution of OpenTelemetry Android", VersioningSystemId.EdotAndroid, pa.EdotAndroid)
>>>>>>> 67e4620b
		;
	}

	if (pa.EdotDotnet is not null)
	{
<<<<<<< HEAD
		@RenderProduct("EDOT .NET", " Elastic&nbsp;Distributions of OpenTelemetry for .NET", VersioningSystemId.EdotDotnet, pa.EdotDotnet)
=======
		@RenderProduct("EDOT .NET", "Elastic Distribution of OpenTelemetry .NET", VersioningSystemId.EdotDotnet, pa.EdotDotnet)
>>>>>>> 67e4620b
		;
	}

	if (pa.EdotJava is not null)
	{
<<<<<<< HEAD
		@RenderProduct("EDOT Java", "Elastic&nbsp;Distributions of OpenTelemetry for Java", VersioningSystemId.EdotJava, pa.EdotJava)
=======
		@RenderProduct("EDOT Java", "Elastic Distribution of OpenTelemetry Java", VersioningSystemId.EdotJava, pa.EdotJava)
>>>>>>> 67e4620b
		;
	}

	if (pa.EdotNode is not null)
	{
<<<<<<< HEAD
		@RenderProduct("EDOT Node.js", "Elastic&nbsp;Distributions of OpenTelemetry for Node.js", VersioningSystemId.EdotNode, pa.EdotNode)
=======
		@RenderProduct("EDOT Node.js", "Elastic Distribution of OpenTelemetry Node.js", VersioningSystemId.EdotNode, pa.EdotNode)
>>>>>>> 67e4620b
		;
	}

	if (pa.EdotPhp is not null)
	{
<<<<<<< HEAD
		@RenderProduct("EDOT PHP", "Elastic&nbsp;Distributions of OpenTelemetry for PHP", VersioningSystemId.ApmAgentPhp, pa.EdotPhp)
=======
		@RenderProduct("EDOT PHP", "Elastic Distribution of OpenTelemetry PHP", VersioningSystemId.ApmAgentPhp, pa.EdotPhp)
>>>>>>> 67e4620b
		;
	}

	if (pa.EdotPython is not null)
	{
<<<<<<< HEAD
		@RenderProduct("EDOT Python", "Elastic&nbsp;Distributions of OpenTelemetry for Python", VersioningSystemId.EdotPython, pa.EdotPython)
=======
		@RenderProduct("EDOT Python", "Elastic Distribution of OpenTelemetry Python", VersioningSystemId.EdotPython, pa.EdotPython)
		;
	}

	if (pa.EdotCfAws is not null)
	{
		@RenderProduct("EDOT CF AWS", "Elastic Distribution of OpenTelemetry Cloud Forwarder for AWS", VersioningSystemId.EdotCfAws, pa.EdotCfAws)
>>>>>>> 67e4620b
		;
	}
}

@functions {

	private IHtmlContent RenderProduct(string key, string keyFull, VersioningSystemId versioningSystemName, AppliesCollection applications)
	{
		var versioningSystem = Model.VersionsConfig.GetVersioningSystem(versioningSystemName);

		foreach (var applicability in applications)
		{
			var badgeText = key;
			var tooltipText = "";
			var lifecycleClass = applicability.GetLifeCycleName().ToLowerInvariant().Replace(" ", "-");
			
			var lifecycleFull = applicability.Lifecycle switch 
			{
				ProductLifecycle.GenerallyAvailable => "Available",
				ProductLifecycle.Beta => "Available in beta",
				ProductLifecycle.TechnicalPreview => "Available in technical preview",
				ProductLifecycle.Deprecated => "Deprecated",
				ProductLifecycle.Removed => "Removed",
				_ => ""
			};
			
			var realVersion = TryGetRealVersion(applicability, out var v) ? v : null;

			if (realVersion is not null)
			{

				if (realVersion <= versioningSystem.Current)
				{
					tooltipText = $"{lifecycleFull} in {keyFull} in version {realVersion} and later unless otherwise specified.";
				}
				else
				{
					if (applicability.Lifecycle is ProductLifecycle.GenerallyAvailable or ProductLifecycle.Beta or ProductLifecycle.TechnicalPreview)
					{
						tooltipText = $"We plan to add this in a future {keyFull} update. Plans may change without notice.";
					}
					else if (applicability.Lifecycle is ProductLifecycle.Deprecated)
					{
						tooltipText = $"We plan to deprecate this in a future {keyFull} update. Plans may change without notice.";
					}
					else if (applicability.Lifecycle is ProductLifecycle.Removed)
					{
						tooltipText = $"We plan to remove this in a future {keyFull} update. Plans may change without notice.";
					}
				}
				
			}
			else
			{
				tooltipText = $"{lifecycleFull} in {keyFull} unless otherwise specified.";
			}

			var disclaimer = applicability.Lifecycle switch
			{
				ProductLifecycle.Beta => "Beta features are subject to change. The design and code is less mature than official GA features and is being provided as-is with no warranties. Beta features are not subject to the support SLA of official GA features.",
				ProductLifecycle.TechnicalPreview => "This functionality may be changed or removed in a future release. Elastic will work to fix any issues, but features in technical preview are not subject to the support SLA of official GA features.",
				ProductLifecycle.GenerallyAvailable  =>  versioningSystem.Id is VersioningSystemId.Stack ? "Available in ECH, ECE, ECK, and self-managed deployments, unless otherwise specified." : null,
				_ => null
			};

			if (disclaimer is not null)
			{
				tooltipText = $"{tooltipText}\n\n{disclaimer}";
			}

			if (realVersion is not null && realVersion > versioningSystem.Current)
			{
				badgeText = applicability.Lifecycle switch
				{
					ProductLifecycle.TechnicalPreview => "Planned",
					ProductLifecycle.Beta => "Planned",
					ProductLifecycle.GenerallyAvailable => "Planned",
					ProductLifecycle.Deprecated => "Deprecation planned",
					ProductLifecycle.Removed => "Removal planned",
					_ => badgeText
				};
			}

			var badgeTextChanged = badgeText != key;
			<span class="applicable-info" data-tippy-content="@(new HtmlString(tooltipText))">
				<span class="applicable-name">@key</span>

				@{
					var showLifeCycle = applicability.Lifecycle != ProductLifecycle.GenerallyAvailable && !badgeTextChanged;
					var showVersion = applicability.Version is not null and not AllVersions;
				}

				@if (!string.IsNullOrEmpty(key) && (showLifeCycle || showVersion))
				{
					<span class="applicable-separator"></span>
				}
				<span class="applicable-meta applicable-meta-@lifecycleClass">
					@if (showLifeCycle)
					{
						<span
							class="applicable-lifecycle applicable-lifecycle-@lifecycleClass">@applicability.GetLifeCycleName()</span>
					}
					@if (showVersion)
					{
						@if (versioningSystem.Current >= applicability.Version!)
						{
							<span class="applicable-version applicable-version-@lifecycleClass">
								@applicability.Version
							</span>
						}
						else
						{
							@badgeText
						}
					}
				</span>
			</span>
		}

		return HtmlString.Empty;
	}

}

@functions {

	private static bool TryGetRealVersion(Applicability applicability, [NotNullWhen(true)] out SemVersion? version)
	{
		version = null;
		if (applicability.Version is not null && applicability.Version != AllVersions.Instance)
		{
			version = applicability.Version;
			return true;
		}

		return false;
	}

}<|MERGE_RESOLUTION|>--- conflicted
+++ resolved
@@ -177,83 +177,55 @@
 
 	if (pa.ApmAgentRum is not null)
 	{
-		@RenderProduct("APM Agent RUM", "Application&nbsp;Performance&nbsp;Monitoring Agent for Real User Monitoring", VersioningSystemId.ApmAgentRum, pa.ApmAgentRum)
+		@RenderProduct("APM Agent RUM", "Application&nbsp;Performance&nbsp;Monitoring Agent for Real&nbsp;User&nbsp;Monitoring", VersioningSystemId.ApmAgentRum, pa.ApmAgentRum)
 		;
 	}
 
 	if (pa.EdotIos is not null)
 	{
-<<<<<<< HEAD
-		@RenderProduct("EDOT iOS", "Elastic&nbsp;Distributions of OpenTelemetry for iOS", VersioningSystemId.EdotIos, pa.EdotIos)
-=======
-		@RenderProduct("EDOT iOS", "Elastic Distribution of OpenTelemetry iOS", VersioningSystemId.EdotIos, pa.EdotIos)
->>>>>>> 67e4620b
+		@RenderProduct("EDOT iOS", "Elastic&nbsp;Distribution of OpenTelemetry&nbsp;iOS", VersioningSystemId.EdotIos, pa.EdotIos)
 		;
 	}
 
 	if (pa.EdotAndroid is not null)
 	{
-<<<<<<< HEAD
-		@RenderProduct("EDOT Android", "Elastic&nbsp;Distributions of OpenTelemetry for Android", VersioningSystemId.EdotAndroid, pa.EdotAndroid)
-=======
-		@RenderProduct("EDOT Android", "Elastic Distribution of OpenTelemetry Android", VersioningSystemId.EdotAndroid, pa.EdotAndroid)
->>>>>>> 67e4620b
+		@RenderProduct("EDOT Android", "Elastic&nbsp;Distribution of OpenTelemetry&nbsp;Android", VersioningSystemId.EdotAndroid, pa.EdotAndroid)
 		;
 	}
 
 	if (pa.EdotDotnet is not null)
 	{
-<<<<<<< HEAD
-		@RenderProduct("EDOT .NET", " Elastic&nbsp;Distributions of OpenTelemetry for .NET", VersioningSystemId.EdotDotnet, pa.EdotDotnet)
-=======
-		@RenderProduct("EDOT .NET", "Elastic Distribution of OpenTelemetry .NET", VersioningSystemId.EdotDotnet, pa.EdotDotnet)
->>>>>>> 67e4620b
+		@RenderProduct("EDOT .NET", "Elastic&nbsp;Distribution of OpenTelemetry&nbsp;.NET", VersioningSystemId.EdotDotnet, pa.EdotDotnet)
 		;
 	}
 
 	if (pa.EdotJava is not null)
 	{
-<<<<<<< HEAD
-		@RenderProduct("EDOT Java", "Elastic&nbsp;Distributions of OpenTelemetry for Java", VersioningSystemId.EdotJava, pa.EdotJava)
-=======
-		@RenderProduct("EDOT Java", "Elastic Distribution of OpenTelemetry Java", VersioningSystemId.EdotJava, pa.EdotJava)
->>>>>>> 67e4620b
+		@RenderProduct("EDOT Java", "Elastic&nbsp;Distribution of OpenTelemetry&nbsp;Java", VersioningSystemId.EdotJava, pa.EdotJava)
 		;
 	}
 
 	if (pa.EdotNode is not null)
 	{
-<<<<<<< HEAD
-		@RenderProduct("EDOT Node.js", "Elastic&nbsp;Distributions of OpenTelemetry for Node.js", VersioningSystemId.EdotNode, pa.EdotNode)
-=======
-		@RenderProduct("EDOT Node.js", "Elastic Distribution of OpenTelemetry Node.js", VersioningSystemId.EdotNode, pa.EdotNode)
->>>>>>> 67e4620b
+		@RenderProduct("EDOT Node.js", "Elastic&nbsp;Distribution of OpenTelemetry&nbsp;Node.js", VersioningSystemId.EdotNode, pa.EdotNode)
 		;
 	}
 
 	if (pa.EdotPhp is not null)
 	{
-<<<<<<< HEAD
-		@RenderProduct("EDOT PHP", "Elastic&nbsp;Distributions of OpenTelemetry for PHP", VersioningSystemId.ApmAgentPhp, pa.EdotPhp)
-=======
-		@RenderProduct("EDOT PHP", "Elastic Distribution of OpenTelemetry PHP", VersioningSystemId.ApmAgentPhp, pa.EdotPhp)
->>>>>>> 67e4620b
+		@RenderProduct("EDOT PHP", "Elastic&nbsp;Distribution of OpenTelemetry&nbsp;PHP", VersioningSystemId.ApmAgentPhp, pa.EdotPhp)
 		;
 	}
 
 	if (pa.EdotPython is not null)
 	{
-<<<<<<< HEAD
-		@RenderProduct("EDOT Python", "Elastic&nbsp;Distributions of OpenTelemetry for Python", VersioningSystemId.EdotPython, pa.EdotPython)
-=======
-		@RenderProduct("EDOT Python", "Elastic Distribution of OpenTelemetry Python", VersioningSystemId.EdotPython, pa.EdotPython)
+		@RenderProduct("EDOT Python", "Elastic&nbsp;Distribution of OpenTelemetry&nbsp;Python", VersioningSystemId.EdotPython, pa.EdotPython)
 		;
 	}
 
 	if (pa.EdotCfAws is not null)
 	{
-		@RenderProduct("EDOT CF AWS", "Elastic Distribution of OpenTelemetry Cloud Forwarder for AWS", VersioningSystemId.EdotCfAws, pa.EdotCfAws)
->>>>>>> 67e4620b
+		@RenderProduct("EDOT CF AWS", "Elastic&nbsp;Distribution of OpenTelemetry&nbsp;Cloud&nbsp;Forwarder for AWS", VersioningSystemId.EdotCfAws, pa.EdotCfAws)
 		;
 	}
 }
