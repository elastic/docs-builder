--- conflicted
+++ resolved
@@ -3,12 +3,9 @@
 // See the LICENSE file in the project root for more information
 
 using System.IO.Abstractions;
-<<<<<<< HEAD
+using Elastic.Documentation.AppliesTo;
 using System.Text.Json;
 using System.Text.Json.Serialization;
-=======
-using Elastic.Documentation.AppliesTo;
->>>>>>> 224b0895
 using Elastic.Documentation.Configuration;
 using Elastic.Documentation.Configuration.Synonyms;
 using Elastic.Documentation.Diagnostics;
@@ -102,13 +99,10 @@
 	/// <inheritdoc />
 	public async ValueTask StartAsync(Cancel ctx = default)
 	{
-<<<<<<< HEAD
-		await PublishSynonymsAsync("docs", ctx);
-=======
 		_currentLexicalHash = await _lexicalChannel.Channel.GetIndexTemplateHashAsync(ctx) ?? string.Empty;
 		_currentSemanticHash = await _semanticChannel.Channel.GetIndexTemplateHashAsync(ctx) ?? string.Empty;
 
->>>>>>> 224b0895
+		await PublishSynonymsAsync("docs", ctx);
 		_ = await _lexicalChannel.Channel.BootstrapElasticsearchAsync(BootstrapMethod.Failure, null, ctx);
 
 		// if the previous hash does not match the current hash, we know already we want to multiplex to a new index
