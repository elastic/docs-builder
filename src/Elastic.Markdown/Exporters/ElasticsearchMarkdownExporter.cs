--- conflicted
+++ resolved
@@ -91,17 +91,14 @@
 		          "synonyms_filter"
 		        ]
 		      },
-<<<<<<< HEAD
 		      "highlight_analyzer": {
 		        "tokenizer": "standard",
 		        "filter": [
 		          "lowercase",
 		          "english_stop"
 		        ]
-		      }
-=======
+		      },
 		      "hierarchy_analyzer": { "tokenizer": "path_tokenizer" }
->>>>>>> af355d3e
 		    },
 		    "filter": {
 		      "synonyms_filter": {
@@ -322,13 +319,7 @@
 			Body = body,
 			StrippedBody = body.StripMarkdown(),
 			Description = fileContext.SourceFile.YamlFrontMatter?.Description,
-<<<<<<< HEAD
-			Abstract = !string.IsNullOrEmpty(body)
-				? body[..Math.Min(body.Length, 400)] + " " + string.Join(" \n- ", headings)
-				: string.Empty,
-=======
 			Abstract = @abstract,
->>>>>>> af355d3e
 			Applies = fileContext.SourceFile.YamlFrontMatter?.AppliesTo,
 			UrlSegmentCount = url.Split('/', StringSplitOptions.RemoveEmptyEntries).Length,
 			Parents = navigation.GetParentsOfMarkdownFile(file).Select(i => new ParentDocument
