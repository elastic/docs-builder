@import "tailwindcss";
@import "./fonts.css";
@import "./theme.css";
@import "./markdown/typography.css";
@import "./markdown/list.css";
@import "./markdown/tabs.css";
@import "./markdown/code.css";
@import "./copybutton.css";
@import "./markdown/admonition.css";
@import "./markdown/dropdown.css";
@import "./markdown/definition-list.css";

#default-search::-webkit-search-cancel-button {
	padding-right: calc(var(--spacing) * 2);
	-webkit-appearance: none;
	height: 16px;
	width: 16px;
	margin-left: .4em;
	background-image: url("data:image/svg+xml;utf8,<svg aria-hidden='true' xmlns='http://www.w3.org/2000/svg' fill='%23ffffff' viewBox='0 0 24 24'><path stroke='%23ffffff' stroke-linecap='round' stroke-linejoin='round' stroke-width='2' d='M6 18 17.94 6M18 18 6.06 6'/></svg>");
	cursor: pointer;
	background-repeat: no-repeat;
}

#pages-nav li.current {
	position: relative;
	&::before {
		content: "";
		position: absolute;
		top: 50%;
		left: -1px;
		width: calc(var(--spacing) * 6);
		height: 1px;
		background-color: var(--color-gray-200);
	}
}

#toc-nav a.current {
	color: var(--color-blue-elastic);
	&:hover {
		color: var(--color-blue-elastic);
	}
}

@layer components {
	.link {
		@apply 
			font-sans
			text-blue-elastic 
			text-nowrap
			font-semibold
			hover:text-blue-800
			inline-flex
			justify-center
			items-center;
		
		.link-arrow {
			@apply 
				shrink-0 
				size-7
				ml-2
				transition-transform
				ease-out;
		}

		&:hover{
			svg {
				@apply translate-x-2;
			}
		}
	}
	
	.sidebar {
		.sidebar-nav {
			@apply sticky top-22 z-30 overflow-y-auto;
			max-height: calc(100vh - var(--spacing) * 22);
		}
		
		.sidebar-link {
			@apply
				text-ink-light
				hover:text-black
				text-sm
			    leading-[1.2em]
			    tracking-[-0.02em];
		}
	}
	
	.content-container {
		@apply w-full max-w-[80ch];
	}

	.applies {
		@apply font-sans;
		border-bottom: 1px solid var(--color-gray-300);
		padding-bottom: calc(var(--spacing) * 3);

		.applies-to-label {
			display: block;
			font-size: 1.5em;
			font-weight: var(--font-weight-extrabold);
			padding-bottom: calc(var(--spacing) * 3);
		}
		.applicable-info {
			padding: calc(var(--spacing) * 0.5);
			padding-left: calc(var(--spacing) * 2);
			padding-right: calc(var(--spacing) * 2);
			margin: calc(var(--spacing) * 0.5);
			display: inline-block;
			font-size: 0.8em;
			border-radius: 0.4em;
			background-color: var(--color-white);
			border: 1px solid var(--color-gray-300);
		}
	}
}

* {
	scroll-margin-top: calc(var(--spacing) * 26);
}

:root {
	--outline-size: max(2px, 0.08em);
	--outline-style: auto;
	--outline-color: var(--color-blue-elastic);
	--outline-offset: 5;
}

:is(a, button, input, textarea, summary):focus {
	outline: var(--outline-size) var(--outline-style) var(--outline-color);
	outline-offset: var(--outline-offset, var(--outline-size));
}

:is(a, button, input, textarea, summary):focus-visible {
	outline: var(--outline-size) var(--outline-style) var(--outline-color);
	outline-offset: var(--outline-offset, var(--outline-size));
}

:is(a, button, input, textarea, summary):focus:not(:focus-visible) {
	outline: none;
}

<<<<<<< HEAD
.htmx-indicator {
	display:none;
}
.htmx-request .htmx-indicator,
.htmx-request.htmx-indicator{
	display:block;
	z-index: 9999;
}

.progress {
	animation: progress 1s infinite linear;
}

.left-right {
	transform-origin: 0% 50%;
}
@keyframes progress {
	0% {
		transform:  translateX(0) scaleX(0);
	}
	40% {
		transform:  translateX(0) scaleX(0.4);
	}
	100% {
		transform:  translateX(100%) scaleX(0.5);
	}
}

#pages-nav .current {
	@apply text-blue-elastic!;
=======
.markdown-content {
	@apply font-body;
>>>>>>> b83b0d51
}<|MERGE_RESOLUTION|>--- conflicted
+++ resolved
@@ -139,7 +139,6 @@
 	outline: none;
 }
 
-<<<<<<< HEAD
 .htmx-indicator {
 	display:none;
 }
@@ -170,8 +169,8 @@
 
 #pages-nav .current {
 	@apply text-blue-elastic!;
-=======
+}
+
 .markdown-content {
 	@apply font-body;
->>>>>>> b83b0d51
 }