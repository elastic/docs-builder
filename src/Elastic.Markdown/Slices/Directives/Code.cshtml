@inherits RazorSlice<CodeViewModel>
<<<<<<< HEAD
@if (Model.Language == "mermaid")
{
	<pre class="mermaid">
		[CONTENT]
	</pre>
}
else {
	<div class="highlight-@Model.Language notranslate">
		<div class="highlight">
			@if (!string.IsNullOrEmpty(Model.Caption))
			{
				<div class="code-block-caption">
					<span class="caption-text">@Model.Caption</span>
					<a class="headerlink" href="@Model.CrossReferenceName" title="Link to this code">¶</a>
				</div>
			}
			<pre>@if (!string.IsNullOrEmpty(Model.ApiCallHeader)) { <code class="language-apiheader">@Model.ApiCallHeader</code> }[CONTENT]</pre>
		</div>
=======
<div class="highlight-@Model.Language notranslate">
	<div class="highlight">
		@if (!string.IsNullOrEmpty(Model.Caption))
		{
			<div class="code-block-caption">
				<span class="caption-text">@Model.Caption</span>
				<a class="headerlink" href="@Model.CrossReferenceName" title="Link to this code">¶</a>
			</div>
		}
		<pre>@if (!string.IsNullOrEmpty(Model.ApiCallHeader)) { <code class="language-apiheader">@Model.ApiCallHeader</code> }@(Model.RenderBlock())</pre>
>>>>>>> 965471fd
	</div>
}<|MERGE_RESOLUTION|>--- conflicted
+++ resolved
@@ -1,5 +1,4 @@
 @inherits RazorSlice<CodeViewModel>
-<<<<<<< HEAD
 @if (Model.Language == "mermaid")
 {
 	<pre class="mermaid">
@@ -16,19 +15,7 @@
 					<a class="headerlink" href="@Model.CrossReferenceName" title="Link to this code">¶</a>
 				</div>
 			}
-			<pre>@if (!string.IsNullOrEmpty(Model.ApiCallHeader)) { <code class="language-apiheader">@Model.ApiCallHeader</code> }[CONTENT]</pre>
+			<pre>@if (!string.IsNullOrEmpty(Model.ApiCallHeader)) { <code class="language-apiheader">@Model.ApiCallHeader</code> }@(Model.RenderBlock())</pre>
 		</div>
-=======
-<div class="highlight-@Model.Language notranslate">
-	<div class="highlight">
-		@if (!string.IsNullOrEmpty(Model.Caption))
-		{
-			<div class="code-block-caption">
-				<span class="caption-text">@Model.Caption</span>
-				<a class="headerlink" href="@Model.CrossReferenceName" title="Link to this code">¶</a>
-			</div>
-		}
-		<pre>@if (!string.IsNullOrEmpty(Model.ApiCallHeader)) { <code class="language-apiheader">@Model.ApiCallHeader</code> }@(Model.RenderBlock())</pre>
->>>>>>> 965471fd
 	</div>
 }