--- conflicted
+++ resolved
@@ -6,25 +6,20 @@
 			{
 				<div class="mb-4">
 					<div class="font-bold mb-2">On this page</div>
-<<<<<<< HEAD
-					<div class="relative toc-progress-container">
-					<div class="toc-progress-indicator absolute top-0 h-0 left-2 w-[1px] bg-blue-elastic transition-all duration-200 ease-out "></div>
-					<ul class="block w-full">
-=======
-					<ul class="block w-full relative font-body">
-						<div class="toc-progress-indicator absolute top-0 h-0 left-2 w-[1px] bg-blue-elastic transition-all duration-200 ease-out "></div>
->>>>>>> 6eff5ea6
-						@foreach (var item in Model.PageTocItems)
-						{
-							<li class="has-[:hover]:border-l-grey-80 items-center ml-2 pl-4 border-l-1 border-l-grey-20 has-[.current]:border-l-blue-elastic!">
-								<a
-									class="sidebar-link inline-block my-1 @(item.Level == 3 ? "ml-4" : string.Empty)"
-									href="#@item.Slug">
-									@item.Heading
-								</a>
-							</li>
-						}
-					</ul>
+					<div class="relative toc-progress-container font-body">
+					  <div class="toc-progress-indicator absolute top-0 h-0 left-2 w-[1px] bg-blue-elastic transition-all duration-200 ease-out "></div>
+					    <ul class="block w-full">
+						  @foreach (var item in Model.PageTocItems)
+						  {
+							  <li class="has-[:hover]:border-l-grey-80 items-center ml-2 pl-4 border-l-1 border-l-grey-20 has-[.current]:border-l-blue-elastic!">
+								  <a
+									  class="sidebar-link inline-block my-1 @(item.Level == 3 ? "ml-4" : string.Empty)"
+									  href="#@item.Slug">
+									  @item.Heading
+								  </a>
+							  </li>
+						  }
+					  </ul>
 					</div>
 				</div>
 			}
