@inherits RazorSlice<LayoutViewModel>
@using Elastic.Markdown.Helpers
<head>
	<meta charset="utf-8">
	<title>@Model.Title</title>
	<meta name="description" content="@Model.Description">
	@foreach (var fontFile in await FontPreloader.GetFontUrisAsync(@Model.UrlPathPrefix))
	{
		<link rel="preload" href="@fontFile" as="font" type="font/woff2" crossorigin>
	}
<<<<<<< HEAD
	<link rel="stylesheet preload" as="style" type="text/css" href="@Model.Static("styles.css")" crossorigin/>	
	@if (!string.IsNullOrEmpty(Model.CanonicalUrl))
=======
	<link rel="stylesheet preload" as="style" type="text/css" href="@Model.Static("styles.css")" crossorigin/>
	@if (Model.CanonicalBaseUrl is not null)
>>>>>>> b127f039
	{
		<link rel="canonical" href="@Model.CanonicalUrl" />
	}
	<meta name="viewport" content="width=device-width, initial-scale=1.0">
	@await RenderPartialAsync(_Favicon.Create())
	<meta name="robots" content="@(Model.AllowIndexing ? "index, follow" : "noindex, nofollow")">
	<meta name="htmx-config" content='{"selfRequestsOnly": true}'>
	<meta property="og:type" content="website"/>
	<meta property="og:title" content="@Model.Title"/>
	<meta property="og:description" content="@Model.Description"/>
	<meta property="og:image" content="https://www.elastic.co/static-res/images/social_media_default.png"/>
	<meta property="og:image:alt" content="Elastic | The Search AI Company"/>
	@if (!string.IsNullOrEmpty(Model.CanonicalUrl))
	{
		<meta property="og:url" content="@Model.CanonicalUrl" />
	}
</head><|MERGE_RESOLUTION|>--- conflicted
+++ resolved
@@ -8,13 +8,8 @@
 	{
 		<link rel="preload" href="@fontFile" as="font" type="font/woff2" crossorigin>
 	}
-<<<<<<< HEAD
-	<link rel="stylesheet preload" as="style" type="text/css" href="@Model.Static("styles.css")" crossorigin/>	
-	@if (!string.IsNullOrEmpty(Model.CanonicalUrl))
-=======
 	<link rel="stylesheet preload" as="style" type="text/css" href="@Model.Static("styles.css")" crossorigin/>
 	@if (Model.CanonicalBaseUrl is not null)
->>>>>>> b127f039
 	{
 		<link rel="canonical" href="@Model.CanonicalUrl" />
 	}
