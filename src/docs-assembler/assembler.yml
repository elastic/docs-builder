environments:
  prod:
    uri: https://www.elastic.co
    path_prefix: docs
    content_source: current # current | next
    allow_indexing: false
    google_tag_manager:
      enabled: true
      id: GTM-KNJMG2M
  staging:
    uri: https://staging-website.elastic.co
    path_prefix: docs
    content_source: next
    google_tag_manager:
      enabled: true
      id: GTM-KNJMG2M
      auth: nPocPUG0wiH68jsVeyRSxA
      preview: env-507
      cookies_win: x
  dev:
    uri: http://localhost:4000
    content_source: next
    path_prefix: docs

named_git_references:
  stack: &stack 9.0
  cloud-hosted: ms-120

###
# 'narrative' shares the same keys as keys in 'references' (<repository_config>)
# 'narrative' defines the docs-content repository
###
narrative:
  checkout_strategy: full

###
# 'references' defines a map of `elastic/<repository_name> * <repository_config>
# repository_config:
#   skip: bool
#   checkout_strategy: full | partial
#             # 'full' git clone --depth-1 --single-branch
#             # 'partial' --cone sparse-checkout of only the 'docs' folder with --filter=blob:none
#   current: <git_ref>
#   next: <git_ref>
###

references:
  apm-server:
  apm-agent-android:
  apm-agent-dotnet:
  apm-agent-go:
  apm-agent-ios:
  apm-agent-java:
  apm-agent-nodejs:
  apm-agent-php:
  apm-agent-python:
  apm-agent-ruby:
  apm-agent-rum-js:
  apm-aws-lambda:
  apm-k8s-attacher:
  beats:
  cloud-on-k8s:
  cloud:
    current: master
    next: master
  curator:
    current: master
<<<<<<< HEAD
    next: master
=======
  detection-rules:
    checkout_strategy: full
>>>>>>> 7da55346
  ecctl:
    current: master
    next: master
  ecs-dotnet:
  ecs-logging-go-logrus:
  ecs-logging-go-zap:
  ecs-logging-go-zerolog:
  ecs-logging-java:
  ecs-logging-nodejs:
  ecs-logging-php:
  ecs-logging-python:
  ecs-logging-ruby:
  ecs-logging:
  ecs:
  eland:
  elastic-serverless-forwarder:
  elasticsearch-hadoop:
  elasticsearch-java:
  elasticsearch-js:
  elasticsearch-net:
  elasticsearch-php:
  elasticsearch-py:
    # https://github.com/elastic/elasticsearch-rs ci checks not running?
  # elasticsearch-rs:
  #   skip: true
  elasticsearch-ruby:
  elasticsearch:
    current: *stack
  go-elasticsearch:
  integrations:
  kibana:
  logstash-docs-md:
  logstash:
  search-ui:
  integration-docs:<|MERGE_RESOLUTION|>--- conflicted
+++ resolved
@@ -65,12 +65,9 @@
     next: master
   curator:
     current: master
-<<<<<<< HEAD
     next: master
-=======
   detection-rules:
     checkout_strategy: full
->>>>>>> 7da55346
   ecctl:
     current: master
     next: master
