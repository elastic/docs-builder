--- conflicted
+++ resolved
@@ -153,13 +153,8 @@
 		var exporter = metadataOnly.HasValue && metadataOnly.Value ? new NoopDocumentationFileExporter() : null;
 
 		var generator = new DocumentationGenerator(set, logger, null, null, exporter);
-<<<<<<< HEAD
-		_ = await generator.GenerateAll(ctx);
-		await generator.StopDiagnosticCollection(ctx);
-=======
 		await generator.GenerateAll(ctx);
 
->>>>>>> 66c0052c
 		if (runningOnCi)
 			await githubActionsService.SetOutputAsync("landing-page-path", set.MarkdownFiles.First().Value.Url);
 
