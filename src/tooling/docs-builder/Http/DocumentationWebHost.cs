--- conflicted
+++ resolved
@@ -6,10 +6,8 @@
 using System.Net;
 using System.Runtime.InteropServices;
 using System.Text;
-<<<<<<< HEAD
-=======
+using System.Text;
 using System.Text.Json;
->>>>>>> dac1a5de
 using Documentation.Builder.Diagnostics.LiveMode;
 using Elastic.Documentation.Configuration;
 using Elastic.Documentation.Configuration.Versions;
@@ -211,7 +209,6 @@
 		}
 	}
 
-<<<<<<< HEAD
 	private static IResult LiveReloadHtml(string content, Encoding? encoding = null, int? statusCode = null)
 	{
 		if (LiveReloadConfiguration.Current.LiveReloadEnabled)
@@ -223,7 +220,8 @@
 		}
 
 		return Results.Content(content, "text/html", encoding, statusCode);
-=======
+	}
+
 	private static async Task<IResult> ProxyChatRequest(HttpContext context, CancellationToken ctx)
 	{
 		try
@@ -324,6 +322,5 @@
 		}
 
 		return Results.Empty;
->>>>>>> dac1a5de
 	}
 }