# TODO: Refactor the model, for now we just use the first element as current version

stack: &stack [ '9.0+', '8.18', '8.17', '8.16', '8.15', '8.14', '8.13', '8.12', '8.11', '8.10', '8.9', '8.8', '8.7', '8.6', '8.5', '8.4', '8.3', '8.2', '8.1', '8.0', '7.17' ]

mappings:
<<<<<<< HEAD
  en/apm/agent/android/: ['1.0.0','0.x']
  en/apm/agent/dotnet/: [ '1.32.0', '1.8']
  en/apm/agent/go/: ['2.7.1', '1.x', '0.5']
  en/apm/agent/java/: ['1.54.0', '0.7', '0.6']
  en/apm/agent/nodejs/: [ '3.x', '2.x', '1.x' ]
  en/apm/agent/php/: []
  en/apm/agent/python/: [ '6.23.0', '5.x', '4.x', '3.x', '2.x', '1.x' ]
  en/apm/agent/ruby/: [ '4.7.3', '3.x', '2.x', '1.x' ]
  en/apm/agent/rum-js/: [ '5.17.0', '4.x', '3.x', '2.x', '1.x', '0.x' ]
  en/apm/agent/swift/: [ '1.2.1', '0.x' ]
  en/apm/attacher/: [ '1.1.3' ]
  en/apm/lambda/: [ '1.5.8' ]
  en/beats/auditbeat/: *stack
  en/beats/devguide/: *stack
  en/beats/filebeat/: *stack
  en/beats/functionbeat/: *stack
  en/beats/heartbeat/: *stack
  en/beats/journalbeat/: *stack
  en/beats/libbeat/: *stack
  en/beats/loggingplugin/: *stack
  en/beats/metricbeat/: *stack
  en/beats/packetbeat/: *stack
  en/beats/topbeat/: *stack
  en/beats/winlogbeat/: *stack
  en/cloud-heroku/: []
  en/cloud-on-k8s/: [ '3.0.0', '2.16', '2.15', '2.14', '2.13', '2.12', '2.11', '2.10', '2.9', '2.8', '2.7', '2.6', '2.5', '2.4', '2.3', '2.2', '2.1', '2.0', '1.9', '1.8', '1.7', '1.6', '1.5', '1.4', '1.3', '1.2', '1.1', '1.0' ]
  en/cloud/: []
  en/ecctl/: [ '1.13', '1.12', '1.11', '1.10', '1.9', '1.8', '1.7', '1.6', '1.5', '1.4', '1.3', '1.2', '1.1', '1.0' ]
  en/ecs-logging/: []
  en/ecs-logging/dotnet/: [ '8.18.1' ]
  en/ecs-logging/go-logrus/: [ '1.0.0' ]
  en/ecs-logging/go-zap/: [ '1.0.3' ]
  en/ecs-logging/go-zerolog/: [ '0.2.0' ]
  en/ecs-logging/java/: [ '1.7.0','0.x' ]
  en/ecs-logging/nodejs/: [ '1.5.3' ]
  en/ecs-logging/overview/: []
  en/ecs-logging/php/: [ '2.0.0' ]
  en/ecs-logging/python/: [ '2.2.0' ]
  en/ecs-logging/ruby/: ['1.0.0']
  en/ecs/: [ '8.18', '8.17', '8.16', '8.15', '8.14', '8.13', '8.12', '8.11', '8.10', '8.9', '8.8', '8.7', '8.6', '8.5', '8.4', '8.3', '8.2', '8.1', '8.0', '1.12', '1.11', '1.10', '1.9', '1.8', '1.7', '1.6', '1.5', '1.4', '1.3', '1.2', '1.1', '1.0' ]
  en/elastic-stack-glossary/: []
  en/elastic-stack/: *stack
  en/elasticsearch/client/curator/: [ '8.0.21', '7.0', '6.0', '5.8', '5.7', '5.6', '5.5', '5.4', '5.3', '5.2', '5.1', '5.0', '4.3', '4.2', '4.1', '4.0', '3.5', '3.4', '3.3' ]
  en/elasticsearch/client/eland/: [ '9.0.1' ]
  en/elasticsearch/client/go-api/: *stack
  en/elasticsearch/client/java-api-client/: *stack
  en/elasticsearch/client/javascript-api/: *stack
  en/elasticsearch/client/net-api/: *stack
  en/elasticsearch/client/php-api/: *stack
  en/elasticsearch/client/python-api/: *stack
  en/elasticsearch/client/ruby-api/: *stack
  en/elasticsearch/client/rust-api/: *stack
  en/elasticsearch/hadoop/: *stack
  en/elasticsearch/painless/: *stack
  en/elasticsearch/plugins/: *stack
  en/elasticsearch/reference/: *stack
  en/esf/: ['1.20.1']
  en/fleet/: *stack
  en/ingest-overview/: []
  en/ingest/: *stack
  en/integrations-developer/: []
  en/integrations/: []
  en/kibana/: *stack
  en/logstash-versioned-plugins/: []
  en/logstash/: *stack
  en/machine-learning/: *stack
  en/observability/: *stack
  en/reference-architectures/: []
  en/search-ui/: ['1.24.0']
  en/security/: *stack
  en/serverless/: []
  en/starting-with-the-elasticsearch-platform-and-its-solutions/: *stack
=======
  en/apm/agent/android: ['1.0.0','0.x']
  en/apm/agent/dotnet: [ '1.32.0', '1.8']
  en/apm/agent/go: ['2.7.1', '1.x', '0.5']
  en/apm/agent/java: ['1.54.0', '0.7', '0.6']
  en/apm/agent/nodejs: [ '3.x', '2.x', '1.x' ]
  en/apm/agent/php: []
  en/apm/agent/python: [ '6.23.0', '5.x', '4.x', '3.x', '2.x', '1.x' ]
  en/apm/agent/ruby: [ '4.7.3', '3.x', '2.x', '1.x' ]
  en/apm/agent/rum-js: [ '5.17.0', '4.x', '3.x', '2.x', '1.x', '0.x' ]
  en/apm/agent/swift: [ '1.2.1', '0.x' ]
  en/apm/attacher: [ '1.1.3' ]
  en/apm/lambda: [ '1.5.8' ]
  en/beats/auditbeat: *stack
  en/beats/devguide: *stack
  en/beats/filebeat: *stack
  en/beats/functionbeat: *stack
  en/beats/heartbeat: *stack
  en/beats/journalbeat: *stack
  en/beats/libbeat: *stack
  en/beats/loggingplugin: *stack
  en/beats/metricbeat: *stack
  en/beats/packetbeat: *stack
  en/beats/topbeat: *stack
  en/beats/winlogbeat: *stack
  en/cloud-heroku: []
  en/cloud-on-k8s: [ '3.0.0', '2.16', '2.15', '2.14', '2.13', '2.12', '2.11', '2.10', '2.9', '2.8', '2.7', '2.6', '2.5', '2.4', '2.3', '2.2', '2.1', '2.0', '1.9', '1.8', '1.7', '1.6', '1.5', '1.4', '1.3', '1.2', '1.1', '1.0' ]
  en/cloud: []
  en/cloud-enterprise: [ '4.0', '3.8', '3.7', '3.6', '3.5', '3.4', '3.3', '3.2', '3.1', '3.0', '2.13', '2.12', '2.11', '2.10', '2.9', '2.8', '2.7', '2.6', '2.5', '2.4', '2.3', '2.2', '2.1', '2.0', '1.1', '1.0' ]
  en/ecctl: [ '1.13', '1.12', '1.11', '1.10', '1.9', '1.8', '1.7', '1.6', '1.5', '1.4', '1.3', '1.2', '1.1', '1.0' ]
  en/ecs-logging: []
  en/ecs-logging/dotnet: [ '8.18.1' ]
  en/ecs-logging/go-logrus: [ '1.0.0' ]
  en/ecs-logging/go-zap: [ '1.0.3' ]
  en/ecs-logging/go-zerolog: [ '0.2.0' ]
  en/ecs-logging/java: [ '1.7.0','0.x' ]
  en/ecs-logging/nodejs: [ '1.5.3' ]
  en/ecs-logging/overview: []
  en/ecs-logging/php: [ '2.0.0' ]
  en/ecs-logging/python: [ '2.2.0' ]
  en/ecs-logging/ruby: ['1.0.0']
  en/ecs: [ '8.18', '8.17', '8.16', '8.15', '8.14', '8.13', '8.12', '8.11', '8.10', '8.9', '8.8', '8.7', '8.6', '8.5', '8.4', '8.3', '8.2', '8.1', '8.0', '1.12', '1.11', '1.10', '1.9', '1.8', '1.7', '1.6', '1.5', '1.4', '1.3', '1.2', '1.1', '1.0' ]
  en/elastic-stack-glossary: []
  en/elastic-stack: *stack
  en/elasticsearch/client/curator: [ '8.0.21', '7.0', '6.0', '5.8', '5.7', '5.6', '5.5', '5.4', '5.3', '5.2', '5.1', '5.0', '4.3', '4.2', '4.1', '4.0', '3.5', '3.4', '3.3' ]
  en/elasticsearch/client/eland: [ '9.0.1' ]
  en/elasticsearch/client/go-api: *stack
  en/elasticsearch/client/java-api-client: *stack
  en/elasticsearch/client/javascript-api: *stack
  en/elasticsearch/client/net-api: *stack
  en/elasticsearch/client/php-api: *stack
  en/elasticsearch/client/python-api: *stack
  en/elasticsearch/client/ruby-api: *stack
  en/elasticsearch/client/rust-api: *stack
  en/elasticsearch/hadoop: *stack
  en/elasticsearch/painless: *stack
  en/elasticsearch/plugins: *stack
  en/elasticsearch/reference: *stack
  en/esf: ['1.20.1']
  en/fleet: *stack
  en/ingest-overview: []
  en/ingest: *stack
  en/integrations-developer: []
  en/integrations: []
  en/kibana: *stack
  en/logstash-versioned-plugins: []
  en/logstash: *stack
  en/machine-learning: *stack
  en/observability: *stack
  en/reference-architectures: []
  en/search-ui: ['1.24.0']
  en/security: *stack
  en/serverless: []
  en/starting-with-the-elasticsearch-platform-and-its-solutions: *stack
>>>>>>> 01f24f99
<|MERGE_RESOLUTION|>--- conflicted
+++ resolved
@@ -3,10 +3,9 @@
 stack: &stack [ '9.0+', '8.18', '8.17', '8.16', '8.15', '8.14', '8.13', '8.12', '8.11', '8.10', '8.9', '8.8', '8.7', '8.6', '8.5', '8.4', '8.3', '8.2', '8.1', '8.0', '7.17' ]
 
 mappings:
-<<<<<<< HEAD
-  en/apm/agent/android/: ['1.0.0','0.x']
-  en/apm/agent/dotnet/: [ '1.32.0', '1.8']
-  en/apm/agent/go/: ['2.7.1', '1.x', '0.5']
+  en/apm/agent/android/: [ '1.0.0' , '0.x' ]
+  en/apm/agent/dotnet/: [ '1.32.0', '1.8' ]
+  en/apm/agent/go/: [ '2.7.1', '1.x', '0.5' ]
   en/apm/agent/java/: ['1.54.0', '0.7', '0.6']
   en/apm/agent/nodejs/: [ '3.x', '2.x', '1.x' ]
   en/apm/agent/php/: []
@@ -31,6 +30,7 @@
   en/cloud-heroku/: []
   en/cloud-on-k8s/: [ '3.0.0', '2.16', '2.15', '2.14', '2.13', '2.12', '2.11', '2.10', '2.9', '2.8', '2.7', '2.6', '2.5', '2.4', '2.3', '2.2', '2.1', '2.0', '1.9', '1.8', '1.7', '1.6', '1.5', '1.4', '1.3', '1.2', '1.1', '1.0' ]
   en/cloud/: []
+  en/cloud-enterprise: [ '4.0', '3.8', '3.7', '3.6', '3.5', '3.4', '3.3', '3.2', '3.1', '3.0', '2.13', '2.12', '2.11', '2.10', '2.9', '2.8', '2.7', '2.6', '2.5', '2.4', '2.3', '2.2', '2.1', '2.0', '1.1', '1.0' ]
   en/ecctl/: [ '1.13', '1.12', '1.11', '1.10', '1.9', '1.8', '1.7', '1.6', '1.5', '1.4', '1.3', '1.2', '1.1', '1.0' ]
   en/ecs-logging/: []
   en/ecs-logging/dotnet/: [ '8.18.1' ]
@@ -75,79 +75,4 @@
   en/search-ui/: ['1.24.0']
   en/security/: *stack
   en/serverless/: []
-  en/starting-with-the-elasticsearch-platform-and-its-solutions/: *stack
-=======
-  en/apm/agent/android: ['1.0.0','0.x']
-  en/apm/agent/dotnet: [ '1.32.0', '1.8']
-  en/apm/agent/go: ['2.7.1', '1.x', '0.5']
-  en/apm/agent/java: ['1.54.0', '0.7', '0.6']
-  en/apm/agent/nodejs: [ '3.x', '2.x', '1.x' ]
-  en/apm/agent/php: []
-  en/apm/agent/python: [ '6.23.0', '5.x', '4.x', '3.x', '2.x', '1.x' ]
-  en/apm/agent/ruby: [ '4.7.3', '3.x', '2.x', '1.x' ]
-  en/apm/agent/rum-js: [ '5.17.0', '4.x', '3.x', '2.x', '1.x', '0.x' ]
-  en/apm/agent/swift: [ '1.2.1', '0.x' ]
-  en/apm/attacher: [ '1.1.3' ]
-  en/apm/lambda: [ '1.5.8' ]
-  en/beats/auditbeat: *stack
-  en/beats/devguide: *stack
-  en/beats/filebeat: *stack
-  en/beats/functionbeat: *stack
-  en/beats/heartbeat: *stack
-  en/beats/journalbeat: *stack
-  en/beats/libbeat: *stack
-  en/beats/loggingplugin: *stack
-  en/beats/metricbeat: *stack
-  en/beats/packetbeat: *stack
-  en/beats/topbeat: *stack
-  en/beats/winlogbeat: *stack
-  en/cloud-heroku: []
-  en/cloud-on-k8s: [ '3.0.0', '2.16', '2.15', '2.14', '2.13', '2.12', '2.11', '2.10', '2.9', '2.8', '2.7', '2.6', '2.5', '2.4', '2.3', '2.2', '2.1', '2.0', '1.9', '1.8', '1.7', '1.6', '1.5', '1.4', '1.3', '1.2', '1.1', '1.0' ]
-  en/cloud: []
-  en/cloud-enterprise: [ '4.0', '3.8', '3.7', '3.6', '3.5', '3.4', '3.3', '3.2', '3.1', '3.0', '2.13', '2.12', '2.11', '2.10', '2.9', '2.8', '2.7', '2.6', '2.5', '2.4', '2.3', '2.2', '2.1', '2.0', '1.1', '1.0' ]
-  en/ecctl: [ '1.13', '1.12', '1.11', '1.10', '1.9', '1.8', '1.7', '1.6', '1.5', '1.4', '1.3', '1.2', '1.1', '1.0' ]
-  en/ecs-logging: []
-  en/ecs-logging/dotnet: [ '8.18.1' ]
-  en/ecs-logging/go-logrus: [ '1.0.0' ]
-  en/ecs-logging/go-zap: [ '1.0.3' ]
-  en/ecs-logging/go-zerolog: [ '0.2.0' ]
-  en/ecs-logging/java: [ '1.7.0','0.x' ]
-  en/ecs-logging/nodejs: [ '1.5.3' ]
-  en/ecs-logging/overview: []
-  en/ecs-logging/php: [ '2.0.0' ]
-  en/ecs-logging/python: [ '2.2.0' ]
-  en/ecs-logging/ruby: ['1.0.0']
-  en/ecs: [ '8.18', '8.17', '8.16', '8.15', '8.14', '8.13', '8.12', '8.11', '8.10', '8.9', '8.8', '8.7', '8.6', '8.5', '8.4', '8.3', '8.2', '8.1', '8.0', '1.12', '1.11', '1.10', '1.9', '1.8', '1.7', '1.6', '1.5', '1.4', '1.3', '1.2', '1.1', '1.0' ]
-  en/elastic-stack-glossary: []
-  en/elastic-stack: *stack
-  en/elasticsearch/client/curator: [ '8.0.21', '7.0', '6.0', '5.8', '5.7', '5.6', '5.5', '5.4', '5.3', '5.2', '5.1', '5.0', '4.3', '4.2', '4.1', '4.0', '3.5', '3.4', '3.3' ]
-  en/elasticsearch/client/eland: [ '9.0.1' ]
-  en/elasticsearch/client/go-api: *stack
-  en/elasticsearch/client/java-api-client: *stack
-  en/elasticsearch/client/javascript-api: *stack
-  en/elasticsearch/client/net-api: *stack
-  en/elasticsearch/client/php-api: *stack
-  en/elasticsearch/client/python-api: *stack
-  en/elasticsearch/client/ruby-api: *stack
-  en/elasticsearch/client/rust-api: *stack
-  en/elasticsearch/hadoop: *stack
-  en/elasticsearch/painless: *stack
-  en/elasticsearch/plugins: *stack
-  en/elasticsearch/reference: *stack
-  en/esf: ['1.20.1']
-  en/fleet: *stack
-  en/ingest-overview: []
-  en/ingest: *stack
-  en/integrations-developer: []
-  en/integrations: []
-  en/kibana: *stack
-  en/logstash-versioned-plugins: []
-  en/logstash: *stack
-  en/machine-learning: *stack
-  en/observability: *stack
-  en/reference-architectures: []
-  en/search-ui: ['1.24.0']
-  en/security: *stack
-  en/serverless: []
-  en/starting-with-the-elasticsearch-platform-and-its-solutions: *stack
->>>>>>> 01f24f99
+  en/starting-with-the-elasticsearch-platform-and-its-solutions/: *stack