--- conflicted
+++ resolved
@@ -26,12 +26,6 @@
 	public required INavigationItem? Next { get; init; }
 
 	public required string NavigationHtml { get; init; }
-<<<<<<< HEAD
-	public required LegacyPageMapping[] LegacyPages { get; init; }
-	public required string? CurrentVersion { get; init; }
-	public required string? VersionDropdown { get; init; }
-=======
->>>>>>> 1b88283b
 	public required string? UrlPathPrefix { get; init; }
 	public required Uri? CanonicalBaseUrl { get; init; }
 	public string? CanonicalUrl => CanonicalBaseUrl is not null ?
@@ -60,4 +54,4 @@
 		path = path.AsSpan().TrimStart('/').ToString();
 		return $"{UrlPathPrefix}/{path}";
 	}
-}
+}