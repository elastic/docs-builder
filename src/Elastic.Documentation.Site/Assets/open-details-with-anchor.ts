import { UAParser } from 'ua-parser-js'

const { browser } = UAParser()

// Opens details elements (dropdowns) when navigating to an anchor link within them
// This enables deeplinking to collapsed dropdown content
export function openDetailsWithAnchor() {
    if (window.location.hash) {
        const target = document.querySelector(window.location.hash)
        if (target) {
            const closestDetails = target.closest('details')
<<<<<<< HEAD
            if (closestDetails && !closestDetails.open) {
                // Only open if it's not already open by default
                if (!closestDetails.dataset.openDefault) {
=======
            if (closestDetails) {
                if (browser.name !== 'Chrome') {
>>>>>>> 2ca63c97
                    closestDetails.open = true
                }
            }

            // Chrome automatically ensures parent content is visible, scroll immediately
            // Other browsers need manual scroll handling
            const browser = getBrowser()
            if (browser.name !== 'Chrome') {
                target.scrollIntoView({
                    behavior: 'instant',
                    block: 'start',
                })
            }
        }
    }
}

// Initialize the anchor handling functionality
export function initOpenDetailsWithAnchor() {
    // Handle initial page load
    openDetailsWithAnchor()

    // Handle hash changes within the same page (e.g., clicking anchor links)
    window.addEventListener('hashchange', openDetailsWithAnchor)

    // Handle dropdown URL updates
    document.addEventListener(
        'click',
        (event) => {
            const target = event.target as HTMLElement
            const dropdown = target.closest(
                'details.dropdown'
            ) as HTMLDetailsElement
            if (dropdown) {
                const initialState = dropdown.open

                // Check state after toggle completes
                setTimeout(() => {
                    const finalState = dropdown.open
                    const stateChanged = initialState !== finalState

                    // If dropdown opened and doesn't have open-default flag, push URL
                    if (
                        stateChanged &&
                        finalState &&
                        !dropdown.dataset.openDefault
                    ) {
                        window.history.pushState(null, '', `#${dropdown.id}`)
                    }

                    // Remove open-default flag after first interaction
                    if (dropdown.dataset.openDefault === 'true') {
                        delete dropdown.dataset.openDefault
                    }
                }, 10)
            }
        },
        true
    )
}<|MERGE_RESOLUTION|>--- conflicted
+++ resolved
@@ -9,14 +9,10 @@
         const target = document.querySelector(window.location.hash)
         if (target) {
             const closestDetails = target.closest('details')
-<<<<<<< HEAD
             if (closestDetails && !closestDetails.open) {
                 // Only open if it's not already open by default
                 if (!closestDetails.dataset.openDefault) {
-=======
-            if (closestDetails) {
-                if (browser.name !== 'Chrome') {
->>>>>>> 2ca63c97
+                    if (browser.name !== 'Chrome') {
                     closestDetails.open = true
                 }
             }
