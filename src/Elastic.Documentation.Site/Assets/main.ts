--- conflicted
+++ resolved
@@ -26,13 +26,13 @@
     initSmoothScroll()
     openDetailsWithAnchor()
     initDismissibleBanner()
-<<<<<<< HEAD
+    carousel-support
     initImageCarousel()
-=======
+
     tippy('[data-tippy-content]:not([data-tippy-content=""])', {
         delay: [400, 100],
     })
->>>>>>> 9100586f
+
 })
 
 // Don't remove style tags because they are used by the elastic global nav.
