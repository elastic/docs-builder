--- conflicted
+++ resolved
@@ -1,11 +1,8 @@
 import { initCopyButton } from './copybutton'
 import { initDismissibleBanner } from './dismissible-banner'
 import { initHighlight } from './hljs'
-<<<<<<< HEAD
 import { initImageCarousel } from './image-carousel'
-=======
 import './markdown/applies-to'
->>>>>>> 99667636
 import { openDetailsWithAnchor } from './open-details-with-anchor'
 import { initNav } from './pages-nav'
 import { initSmoothScroll } from './smooth-scroll'
@@ -38,14 +35,11 @@
     initSmoothScroll()
     openDetailsWithAnchor()
     initDismissibleBanner()
-<<<<<<< HEAD
     initImageCarousel()
 
     tippy('[data-tippy-content]:not([data-tippy-content=""])', {
         delay: [400, 100],
     })
-=======
->>>>>>> 99667636
 })
 
 // Don't remove style tags because they are used by the elastic global nav.
