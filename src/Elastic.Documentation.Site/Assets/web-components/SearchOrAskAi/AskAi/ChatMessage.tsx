import { initCopyButton } from '../../../copybutton'
import { hljs } from '../../../hljs'
import { SearchOrAskAiErrorCallout } from '../SearchOrAskAiErrorCallout'
import { ApiError } from '../errorHandling'
import { AskAiEvent, ChunkEvent, EventTypes } from './AskAiEvent'
import { GeneratingStatus } from './GeneratingStatus'
import { References } from './RelatedResources'
import { ChatMessage as ChatMessageType } from './chat.store'
import { useStatusMinDisplay } from './useStatusMinDisplay'
import {
    EuiButtonIcon,
    EuiCopy,
    EuiFlexGroup,
    EuiFlexItem,
    EuiIcon,
    EuiLoadingElastic,
    EuiPanel,
    EuiSpacer,
    EuiText,
    EuiToolTip,
    useEuiTheme,
} from '@elastic/eui'
import { css } from '@emotion/react'
import DOMPurify from 'dompurify'
import { Marked, RendererObject, Tokens } from 'marked'
import { useEffect, useMemo, useRef } from 'react'

// Create the marked instance once globally (renderer never changes)
const createMarkedInstance = () => {
    const renderer: RendererObject = {
        code({ text, lang }: Tokens.Code): string {
            let highlighted: string
            try {
                highlighted = lang
                    ? hljs.highlight(text, { language: lang }).value
                    : hljs.highlightAuto(text).value
            } catch {
                // Fallback to auto highlighting if the specified language is not found
                highlighted = hljs.highlightAuto(text).value
            }
            return `<div class="highlight">
                <pre>
                    <code class="language-${lang}">${highlighted}</code>
                </pre>
            </div>`
        },
        table(token: Tokens.Table): string {
            const defaultMarked = new Marked()
            const defaultTableHtml = defaultMarked.parse(token.raw)
            return `<div class="table-wrapper">${defaultTableHtml}</div>`
        },
    }
    return new Marked({ renderer })
}

const markedInstance = createMarkedInstance()

interface ChatMessageProps {
    message: ChatMessageType
    events?: AskAiEvent[]
    streamingContent?: string
    error?: ApiError | Error | null
    onRetry?: () => void
    onCountdownChange?: (countdown: number | null) => void
    showError?: boolean
}

<<<<<<< HEAD
const getAccumulatedContent = (messages: AskAiEvent[]) => {
    return messages
        .filter((m) => m.type === EventTypes.CHUNK)
        .map((m) => (m as ChunkEvent).content)
        .join('')
}

=======
>>>>>>> 42e22f9c
const splitContentAndReferences = (
    content: string
): { mainContent: string; referencesJson: string | null } => {
    const startDelimiter = '<!--REFERENCES'
    const endDelimiter = '-->'

    const startIndex = content.indexOf(startDelimiter)
    if (startIndex === -1) {
        return { mainContent: content, referencesJson: null }
    }

    const endIndex = content.indexOf(endDelimiter, startIndex)
    if (endIndex === -1) {
        return { mainContent: content, referencesJson: null }
    }

    const mainContent = content.substring(0, startIndex).trim()
    const referencesJson = content
        .substring(startIndex + startDelimiter.length, endIndex)
        .trim()

    return { mainContent, referencesJson }
}

const getMessageState = (message: ChatMessageType) => ({
    isUser: message.type === 'user',
    isLoading: message.status === 'streaming',
    isComplete: message.status === 'complete' || message.status === 'error',
    hasError: message.status === 'error',
})

// Status message constants
const STATUS_MESSAGES = {
    THINKING: 'Thinking',
    ANALYZING: 'Analyzing results',
    GATHERING: 'Gathering resources',
    GENERATING: 'Generating',
} as const

// Helper to extract search query from tool call arguments
const tryParseSearchQuery = (argsJson: string): string | null => {
    try {
        const args = JSON.parse(argsJson)
        return args.searchQuery || args.query || null
    } catch {
        return null
    }
}

// Helper to get tool call status message
const getToolCallStatus = (event: AskAiEvent): string => {
    if (event.type !== EventTypes.TOOL_CALL) {
        return STATUS_MESSAGES.THINKING
    }

    const query = tryParseSearchQuery(event.arguments)
    return query ? `Searching for "${query}"` : `Using ${event.toolName}`
}

// Helper function for computing AI status - time-based latest status
const computeAiStatus = (
    events: AskAiEvent[],
    isComplete: boolean
): string | null => {
    if (isComplete) return null

    // Don't show status if there's an error event
    if (events.some((e) => e.type === EventTypes.ERROR)) {
        return null
    }

    // Get events sorted by timestamp (most recent last)
    const statusEvents = events
        .filter(
            (m) =>
                m.type === EventTypes.REASONING ||
                m.type === EventTypes.SEARCH_TOOL_CALL ||
                m.type === EventTypes.TOOL_CALL ||
                m.type === EventTypes.TOOL_RESULT ||
                m.type === EventTypes.MESSAGE_CHUNK
        )
        .sort((a, b) => a.timestamp - b.timestamp)

    // Get the most recent status-worthy event
    const latestEvent = statusEvents[statusEvents.length - 1]

    if (!latestEvent) return STATUS_MESSAGES.THINKING

    switch (latestEvent.type) {
        case EventTypes.REASONING:
            return latestEvent.message || STATUS_MESSAGES.THINKING

        case EventTypes.SEARCH_TOOL_CALL:
            return `Searching Elastic's Docs for "${latestEvent.searchQuery}"`

        case EventTypes.TOOL_CALL:
            return getToolCallStatus(latestEvent)

        case EventTypes.TOOL_RESULT:
            return STATUS_MESSAGES.ANALYZING

        case EventTypes.MESSAGE_CHUNK: {
            const allContent = events
<<<<<<< HEAD
                .filter((m) => m.type === EventTypes.CHUNK)
                .map((m) => (m as ChunkEvent).content)
=======
                .filter((m) => m.type === EventTypes.MESSAGE_CHUNK)
                .map((m) => m.content)
>>>>>>> 42e22f9c
                .join('')

            if (allContent.includes('<!--REFERENCES')) {
                return STATUS_MESSAGES.GATHERING
            }
            return STATUS_MESSAGES.GENERATING
        }

        default:
            return STATUS_MESSAGES.THINKING
    }
}

// Action bar for complete AI messages
const ActionBar = ({
    content,
    onRetry,
}: {
    content: string
    onRetry?: () => void
}) => (
    <EuiFlexGroup responsive={false} component="span" gutterSize="none">
        <EuiFlexItem grow={false}>
            <EuiToolTip content="This answer was helpful">
                <EuiButtonIcon
                    aria-label="This answer was helpful"
                    iconType="thumbUp"
                    color="success"
                    size="s"
                />
            </EuiToolTip>
        </EuiFlexItem>
        <EuiFlexItem grow={false}>
            <EuiToolTip content="This answer was not helpful">
                <EuiButtonIcon
                    aria-label="This answer was not helpful"
                    iconType="thumbDown"
                    color="danger"
                    size="s"
                />
            </EuiToolTip>
        </EuiFlexItem>
        <EuiFlexItem grow={false}>
            <EuiCopy
                textToCopy={content}
                beforeMessage="Copy markdown"
                afterMessage="Copied!"
            >
                {(copy) => (
                    <EuiButtonIcon
                        aria-label="Copy markdown"
                        iconType="copy"
                        size="s"
                        onClick={copy}
                    />
                )}
            </EuiCopy>
        </EuiFlexItem>
        {onRetry && (
            <EuiFlexItem grow={false}>
                <EuiToolTip content="Request a new answer">
                    <EuiButtonIcon
                        aria-label="Request a new answer"
                        iconType="refresh"
                        onClick={onRetry}
                        size="s"
                    />
                </EuiToolTip>
            </EuiFlexItem>
        )}
    </EuiFlexGroup>
)

export const ChatMessage = ({
    message,
    events = [],
    streamingContent,
    error,
    onRetry,
    showError = true,
}: ChatMessageProps) => {
    const { euiTheme } = useEuiTheme()
    const { isUser, isLoading, isComplete } = getMessageState(message)

    if (isUser) {
        return (
            <div
                data-message-type="user"
                data-message-id={message.id}
                css={css`
                    max-width: 50%;
                    justify-self: flex-end;
                `}
            >
                <EuiPanel
                    paddingSize="s"
                    hasShadow={false}
                    hasBorder={true}
                    css={css`
                        border-radius: ${euiTheme.border.radius.medium};
                        background-color: ${euiTheme.colors
                            .backgroundLightText};
                    `}
                >
                    <EuiText size="s">{message.content}</EuiText>
                </EuiPanel>
            </div>
        )
    }

    // Use streamingContent during streaming, otherwise use message.content from store
    // message.content is updated atomically with status when CONVERSATION_END arrives
    const content = streamingContent || message.content

    const hasError = (message.status === 'error' || !!error) && showError

    // Only split content and references when complete for better performance
    const { mainContent, referencesJson } = useMemo(() => {
        if (isComplete) {
            return splitContentAndReferences(content)
        }
        // During streaming, strip out unparsed references but don't parse them yet
        const startDelimiter = '<!--REFERENCES'
        const delimiterIndex = content.indexOf(startDelimiter)
        if (delimiterIndex !== -1) {
            return {
                mainContent: content.substring(0, delimiterIndex).trim(),
                referencesJson: null,
            }
        }
        return { mainContent: content, referencesJson: null }
    }, [content, isComplete])

    const parsed = useMemo(() => {
        const html = markedInstance.parse(mainContent) as string
        return DOMPurify.sanitize(html)
    }, [mainContent])

    const rawAiStatus = useMemo(
        () => computeAiStatus(events, isComplete),
        [events, isComplete]
    )

    // Apply minimum display time to prevent status flickering
    const aiStatus = useStatusMinDisplay(rawAiStatus)

    const ref = useRef<HTMLDivElement>(null)

    useEffect(() => {
        if (isComplete && ref.current) {
            const timer = setTimeout(() => {
                try {
                    initCopyButton(
                        '.highlight pre',
                        ref.current!,
                        'ai-message-codecell-'
                    )
                } catch (error) {
                    console.error('Failed to initialize copy buttons:', error)
                }
            }, 100)
            return () => clearTimeout(timer)
        }
    }, [isComplete])

    return (
        <EuiFlexGroup
            gutterSize="s"
            alignItems="flexStart"
            responsive={false}
            data-message-type="ai"
            data-message-id={message.id}
        >
            {!hasError && (
                <EuiFlexItem grow={false}>
                    <div
                        css={css`
                            block-size: 32px;
                            inline-size: 32px;
                            border-radius: 50%;
                            display: flex;
                            align-items: center;
                            justify-content: center;
                        `}
                    >
                        {isLoading ? (
                            <EuiLoadingElastic
                                size="xl"
                                css={css`
                                    margin-top: -1px;
                                `}
                            />
                        ) : (
                            <EuiIcon
                                name="Elastic Docs AI"
                                size="xl"
                                type="logoElastic"
                            />
                        )}
                    </div>
                </EuiFlexItem>
            )}
            {!hasError && (
                <EuiFlexItem>
                    <EuiPanel
                        paddingSize="m"
                        hasShadow={false}
                        hasBorder={false}
                        css={css`
                            padding-top: 8px;
                        `}
                    >
                        {content && (
                            <div
                                ref={ref}
                                className="markdown-content"
                                css={css`
                                    font-size: 14px;
                                    & > *:first-child {
                                        margin-top: 0;
                                    }
                                `}
                                dangerouslySetInnerHTML={{ __html: parsed }}
                            />
                        )}

                        {referencesJson && (
                            <References referencesJson={referencesJson} />
                        )}

                        {content && isLoading && <EuiSpacer size="m" />}
                        <GeneratingStatus status={aiStatus} />

                        {isComplete && content && (
                            <>
                                <EuiSpacer size="m" />
                                <ActionBar
                                    content={mainContent}
                                    onRetry={onRetry}
                                />
                            </>
                        )}
                    </EuiPanel>
                </EuiFlexItem>
            )}
            {hasError && (
                <EuiFlexItem>
                    <EuiFlexGroup
                        gutterSize="s"
                        alignItems="flexStart"
                        responsive={false}
                    >
                        <EuiFlexItem grow={false}>
                            <div
                                css={css`
                                    block-size: 32px;
                                    inline-size: 32px;
                                    border-radius: 50%;
                                    display: flex;
                                    align-items: center;
                                    justify-content: center;
                                `}
                            >
                                <EuiIcon
                                    name="Elastic Docs AI"
                                    size="xl"
                                    type="logoElastic"
                                />
                            </div>
                        </EuiFlexItem>
                        <EuiFlexItem>
                            <SearchOrAskAiErrorCallout
                                error={error}
                                inline={true}
                            />
                        </EuiFlexItem>
                    </EuiFlexGroup>
                </EuiFlexItem>
            )}
        </EuiFlexGroup>
    )
}<|MERGE_RESOLUTION|>--- conflicted
+++ resolved
@@ -65,16 +65,6 @@
     showError?: boolean
 }
 
-<<<<<<< HEAD
-const getAccumulatedContent = (messages: AskAiEvent[]) => {
-    return messages
-        .filter((m) => m.type === EventTypes.CHUNK)
-        .map((m) => (m as ChunkEvent).content)
-        .join('')
-}
-
-=======
->>>>>>> 42e22f9c
 const splitContentAndReferences = (
     content: string
 ): { mainContent: string; referencesJson: string | null } => {
@@ -178,13 +168,8 @@
 
         case EventTypes.MESSAGE_CHUNK: {
             const allContent = events
-<<<<<<< HEAD
-                .filter((m) => m.type === EventTypes.CHUNK)
+                .filter((m) => m.type === EventTypes.MESSAGE_CHUNK)
                 .map((m) => (m as ChunkEvent).content)
-=======
-                .filter((m) => m.type === EventTypes.MESSAGE_CHUNK)
-                .map((m) => m.content)
->>>>>>> 42e22f9c
                 .join('')
 
             if (allContent.includes('<!--REFERENCES')) {
