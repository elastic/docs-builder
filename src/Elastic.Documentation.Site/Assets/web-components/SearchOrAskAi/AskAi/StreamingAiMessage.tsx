--- conflicted
+++ resolved
@@ -31,13 +31,8 @@
     const conversationId = useConversationId()
     const contentRef = useRef('')
 
-<<<<<<< HEAD
     const { events, sendQuestion, abort, error } = useAskAi({
-        threadId: threadId ?? undefined,
-=======
-    const { events, sendQuestion } = useAskAi({
         conversationId: conversationId ?? undefined,
->>>>>>> 42e22f9c
         onEvent: (event) => {
             if (event.type === EventTypes.CONVERSATION_START) {
                 // Capture conversationId from backend on first request
@@ -66,18 +61,14 @@
                 )
             }
         },
-<<<<<<< HEAD
         onError: (error: ApiError | Error | null) => {
-=======
-        onError: (error) => {
             console.error('[AI Provider] Error in StreamingAiMessage:', {
                 messageId: message.id,
-                errorMessage: error.message,
-                errorStack: error.stack,
-                errorName: error.name,
+                errorMessage: error?.message,
+                errorStack: error?.stack,
+                errorName: error?.name,
                 fullError: error,
             })
->>>>>>> 42e22f9c
             updateAiMessage(
                 message.id,
                 message.content || error?.message || 'Error occurred',
@@ -124,17 +115,9 @@
         <ChatMessage
             message={message}
             events={isLast ? events : []}
-<<<<<<< HEAD
-            streamingContent={
-                isLast && message.status === 'streaming'
-                    ? contentRef.current
-                    : undefined
-            }
+            streamingContent={streamingContentToPass}
             error={message.error ?? (isLast ? error : null)}
             showError={showError}
-=======
-            streamingContent={streamingContentToPass}
->>>>>>> 42e22f9c
         />
     )
 }