import { cooldownStore } from '../cooldown.store'
import { ApiError } from '../errorHandling'
import { ChatMessage } from './ChatMessage'
import { ChatMessage as ChatMessageType } from './chat.store'
import { QueryClient, QueryClientProvider } from '@tanstack/react-query'
import { render, screen } from '@testing-library/react'
import * as React from 'react'

<<<<<<< HEAD
// Create a fresh QueryClient for each test
const createTestQueryClient = () =>
    new QueryClient({
        defaultOptions: {
            queries: { retry: false },
            mutations: { retry: false },
        },
    })

// Wrapper component for tests that need React Query
const renderWithQueryClient = (ui: React.ReactElement) => {
    const testQueryClient = createTestQueryClient()
    return render(
        <QueryClientProvider client={testQueryClient}>{ui}</QueryClientProvider>
    )
}

// Mock EuiCallOut and EuiSpacer for SearchOrAskAiErrorCallout
jest.mock('@elastic/eui', () => {
    const actual = jest.requireActual('@elastic/eui')
    return {
        ...actual,
        EuiCallOut: ({
            title,
            children,
            color,
            iconType,
            size,
        }: {
            title: string
            children: React.ReactNode
            color: string
            iconType: string
            size: string
        }) => (
            <div
                data-testid="eui-callout"
                data-title={title}
                data-color={color}
                data-icon-type={iconType}
                data-size={size}
            >
                {children}
            </div>
        ),
        EuiSpacer: ({ size }: { size: string }) => (
            <div data-testid="eui-spacer" data-size={size} />
        ),
    }
})

// Mock domain-specific cooldown hooks
jest.mock('../Search/useSearchCooldown', () => ({
    useSearchErrorCalloutState: jest.fn(() => ({
        hasActiveCooldown: false,
        countdown: null,
        awaitingNewInput: false,
    })),
}))

jest.mock('../AskAi/useAskAiCooldown', () => ({
    useAskAiErrorCalloutState: jest.fn(() => ({
        hasActiveCooldown: false,
        countdown: null,
        awaitingNewInput: false,
    })),
}))

// Mock errorHandling utilities
jest.mock('../errorHandling', () => {
    const actual = jest.requireActual('../errorHandling')
    return {
        ...actual,
        getErrorMessage: jest.fn((error: ApiError | Error | null) => {
            if (!error) return 'Unknown error'
            if ('statusCode' in error) {
                return `Error ${error.statusCode}: ${error.message}`
            }
            return error.message
        }),
        isApiError: jest.fn((error: ApiError | Error | null) => {
            return (
                error instanceof Error &&
                'statusCode' in error &&
                error.name === 'ApiError'
            )
        }),
        isRateLimitError: jest.fn((error: ApiError | Error | null) => {
            return (
                error instanceof Error &&
                'statusCode' in error &&
                (error as ApiError).statusCode === 429
            )
        }),
    }
})

// Mock rate limit handlers
jest.mock('./useAskAiRateLimitHandler', () => ({
    useAskAiRateLimitHandler: jest.fn(),
}))

jest.mock('../Search/useSearchRateLimitHandler', () => ({
    useSearchRateLimitHandler: jest.fn(),
}))
=======
// Reset cooldown store between tests
const resetStores = () => {
    cooldownStore.setState({
        cooldowns: {
            search: { cooldown: null, awaitingNewInput: false },
            askAi: { cooldown: null, awaitingNewInput: false },
        },
    })
}
>>>>>>> dc6d79d3

describe('ChatMessage Component', () => {
    beforeEach(() => {
        resetStores()
    })

    describe('User messages', () => {
        const userMessage: ChatMessageType = {
            id: '1',
            type: 'user',
            content: 'What is Elasticsearch?',
            conversationId: 'thread-1',
            timestamp: Date.now(),
        }

        it('should render user message with correct content', () => {
            // Act
            render(<ChatMessage message={userMessage} />)

            // Assert
            expect(
                screen.getByText('What is Elasticsearch?')
            ).toBeInTheDocument()
        })

        it('should mark message as user type', () => {
            // Act
            render(<ChatMessage message={userMessage} />)

            // Assert
            const messageElement = screen
                .getByText('What is Elasticsearch?')
                .closest('[data-message-type="user"]')
            expect(messageElement).toBeInTheDocument()
        })
    })

    describe('AI messages - complete', () => {
        const aiMessage: ChatMessageType = {
            id: '2',
            type: 'ai',
            content: 'Elasticsearch is a distributed search engine...',
            conversationId: 'thread-1',
            timestamp: Date.now(),
            status: 'complete',
        }

        it('should render AI message with correct content', () => {
            // Act
            renderWithQueryClient(<ChatMessage message={aiMessage} />)

            // Assert
            expect(
                screen.getByText(
                    /Elasticsearch is a distributed search engine/i
                )
            ).toBeInTheDocument()
        })

        it('should show feedback buttons when complete', () => {
            // Act
            renderWithQueryClient(<ChatMessage message={aiMessage} />)

            // Assert
            expect(
                screen.getByRole('button', {
                    name: /^This answer was helpful$/i,
                })
            ).toBeInTheDocument()
            expect(
                screen.getByRole('button', {
                    name: /^This answer was not helpful$/i,
                })
            ).toBeInTheDocument()
        })

        it('should have correct data attributes', () => {
            // Act
            renderWithQueryClient(<ChatMessage message={aiMessage} />)

            // Assert
            const messageElement = screen
                .getAllByText(
                    /Elasticsearch is a distributed search engine/i
                )[0]
                .closest('[data-message-type="ai"]')
            expect(messageElement).toBeInTheDocument()
            expect(messageElement).toHaveAttribute('data-message-id', '2')
        })
    })

    describe('AI messages - streaming', () => {
        const streamingMessage: ChatMessageType = {
            id: '3',
            type: 'ai',
            content: 'Elasticsearch is...',
            conversationId: 'thread-1',
            timestamp: Date.now(),
            status: 'streaming',
        }

        it('should render streaming content', () => {
            // Act
            renderWithQueryClient(<ChatMessage message={streamingMessage} />)

            // Assert
            const messageElement = screen
                .getByText(/Elasticsearch is\.\.\./i)
                .closest('[data-message-type="ai"]')
            expect(messageElement).toBeInTheDocument()
        })

        it('should not show feedback buttons when streaming', () => {
            // Act
            renderWithQueryClient(<ChatMessage message={streamingMessage} />)

            // Assert
            expect(
                screen.queryByRole('button', {
                    name: /^This answer was helpful$/i,
                })
            ).not.toBeInTheDocument()
        })
    })

    describe('AI messages - error', () => {
        const createErrorMessage = (): ChatMessageType => {
            const testError = new Error('Server error') as ApiError
            testError.name = 'ApiError'
            testError.statusCode = 500

            return {
                id: '4',
                type: 'ai',
                content: '',
                conversationId: 'thread-1',
                timestamp: Date.now(),
                status: 'error',
                error: testError,
            }
        }

        it('should show error callout when status is error', () => {
            // Act
<<<<<<< HEAD
            renderWithQueryClient(<ChatMessage message={errorMessage} />)
=======
            render(<ChatMessage message={createErrorMessage()} />)
>>>>>>> dc6d79d3

            // Assert - error callout should be visible with title
            expect(
                screen.getByText(/sorry, there was an error/i)
            ).toBeInTheDocument()
        })

        it('should display error guidance for 5xx errors', () => {
            // Act
<<<<<<< HEAD
            renderWithQueryClient(<ChatMessage message={errorMessage} />)
=======
            render(<ChatMessage message={createErrorMessage()} />)
>>>>>>> dc6d79d3

            // Assert - 5xx errors show generic guidance
            expect(
                screen.getByText(/We are unable to process your request/i)
            ).toBeInTheDocument()
        })
    })

    describe('Markdown rendering', () => {
        const messageWithMarkdown: ChatMessageType = {
            id: '5',
            type: 'ai',
            content: '# Heading\n\n**Bold text** and *italic*',
            conversationId: 'thread-1',
            timestamp: Date.now(),
            status: 'complete',
        }

        it('should render markdown as HTML', () => {
            // Act
            renderWithQueryClient(<ChatMessage message={messageWithMarkdown} />)

            // Assert - Bold text should be rendered
            expect(screen.getByText(/Bold text/)).toBeInTheDocument()
        })
    })
})<|MERGE_RESOLUTION|>--- conflicted
+++ resolved
@@ -6,7 +6,6 @@
 import { render, screen } from '@testing-library/react'
 import * as React from 'react'
 
-<<<<<<< HEAD
 // Create a fresh QueryClient for each test
 const createTestQueryClient = () =>
     new QueryClient({
@@ -24,95 +23,6 @@
     )
 }
 
-// Mock EuiCallOut and EuiSpacer for SearchOrAskAiErrorCallout
-jest.mock('@elastic/eui', () => {
-    const actual = jest.requireActual('@elastic/eui')
-    return {
-        ...actual,
-        EuiCallOut: ({
-            title,
-            children,
-            color,
-            iconType,
-            size,
-        }: {
-            title: string
-            children: React.ReactNode
-            color: string
-            iconType: string
-            size: string
-        }) => (
-            <div
-                data-testid="eui-callout"
-                data-title={title}
-                data-color={color}
-                data-icon-type={iconType}
-                data-size={size}
-            >
-                {children}
-            </div>
-        ),
-        EuiSpacer: ({ size }: { size: string }) => (
-            <div data-testid="eui-spacer" data-size={size} />
-        ),
-    }
-})
-
-// Mock domain-specific cooldown hooks
-jest.mock('../Search/useSearchCooldown', () => ({
-    useSearchErrorCalloutState: jest.fn(() => ({
-        hasActiveCooldown: false,
-        countdown: null,
-        awaitingNewInput: false,
-    })),
-}))
-
-jest.mock('../AskAi/useAskAiCooldown', () => ({
-    useAskAiErrorCalloutState: jest.fn(() => ({
-        hasActiveCooldown: false,
-        countdown: null,
-        awaitingNewInput: false,
-    })),
-}))
-
-// Mock errorHandling utilities
-jest.mock('../errorHandling', () => {
-    const actual = jest.requireActual('../errorHandling')
-    return {
-        ...actual,
-        getErrorMessage: jest.fn((error: ApiError | Error | null) => {
-            if (!error) return 'Unknown error'
-            if ('statusCode' in error) {
-                return `Error ${error.statusCode}: ${error.message}`
-            }
-            return error.message
-        }),
-        isApiError: jest.fn((error: ApiError | Error | null) => {
-            return (
-                error instanceof Error &&
-                'statusCode' in error &&
-                error.name === 'ApiError'
-            )
-        }),
-        isRateLimitError: jest.fn((error: ApiError | Error | null) => {
-            return (
-                error instanceof Error &&
-                'statusCode' in error &&
-                (error as ApiError).statusCode === 429
-            )
-        }),
-    }
-})
-
-// Mock rate limit handlers
-jest.mock('./useAskAiRateLimitHandler', () => ({
-    useAskAiRateLimitHandler: jest.fn(),
-}))
-
-jest.mock('../Search/useSearchRateLimitHandler', () => ({
-    useSearchRateLimitHandler: jest.fn(),
-}))
-=======
 // Reset cooldown store between tests
 const resetStores = () => {
     cooldownStore.setState({
@@ -122,7 +32,6 @@
         },
     })
 }
->>>>>>> dc6d79d3
 
 describe('ChatMessage Component', () => {
     beforeEach(() => {
@@ -267,11 +176,9 @@
 
         it('should show error callout when status is error', () => {
             // Act
-<<<<<<< HEAD
-            renderWithQueryClient(<ChatMessage message={errorMessage} />)
-=======
-            render(<ChatMessage message={createErrorMessage()} />)
->>>>>>> dc6d79d3
+            renderWithQueryClient(
+                <ChatMessage message={createErrorMessage()} />
+            )
 
             // Assert - error callout should be visible with title
             expect(
@@ -279,15 +186,13 @@
             ).toBeInTheDocument()
         })
 
-        it('should display error guidance for 5xx errors', () => {
-            // Act
-<<<<<<< HEAD
-            renderWithQueryClient(<ChatMessage message={errorMessage} />)
-=======
-            render(<ChatMessage message={createErrorMessage()} />)
->>>>>>> dc6d79d3
-
-            // Assert - 5xx errors show generic guidance
+        it('should display error message for 5xx errors', () => {
+            // Act
+            renderWithQueryClient(
+                <ChatMessage message={createErrorMessage()} />
+            )
+
+            // Assert - error guidance should be displayed
             expect(
                 screen.getByText(/We are unable to process your request/i)
             ).toBeInTheDocument()
