import { InfoBanner } from '../InfoBanner'
import { KeyboardShortcutsFooter } from '../KeyboardShortcutsFooter'
import { LegalDisclaimer } from '../LegalDisclaimer'
import AiIcon from '../ai-icon.svg'
import { useModalActions } from '../modal.store'
import { AskAiSuggestions } from './AskAiSuggestions'
import { ChatInput } from './ChatInput'
import { ChatMessageList } from './ChatMessageList'
import {
    useChatActions,
    useChatMessages,
    useChatScrollPosition,
    useIsChatEmpty,
    useIsStreaming,
} from './chat.store'
import { useIsAskAiCooldownActive } from './useAskAiCooldown'
import {
    EuiButtonIcon,
    EuiEmptyPrompt,
    EuiFlexGroup,
    EuiFlexItem,
    EuiHorizontalRule,
    EuiIcon,
    EuiSpacer,
    EuiToolTip,
    useEuiFontSize,
    useEuiOverflowScroll,
    useEuiTheme,
} from '@elastic/eui'
import { css } from '@emotion/react'
import { RefObject, useCallback, useEffect, useRef, useState } from 'react'

export const Chat = () => {
    const { euiTheme } = useEuiTheme()
    const isEmpty = useIsChatEmpty()
    const inputRef = useRef<HTMLTextAreaElement>(null)
    const scrollRef = useRef<HTMLDivElement>(null)

    const handleScroll = useScrollPersistence(scrollRef)
    useFocusOnComplete(inputRef)

    // Focus input when Cmd+; is pressed
    const handleMetaSemicolon = useCallback(() => {
        inputRef.current?.focus()
    }, [])

    const [scrollAreaProps, setScrollAreaProps] = useState<{
        onAbortReady: (abort: () => void) => void
    }>({
        onAbortReady: () => {},
    })

    return (
        <EuiFlexGroup
            direction="column"
            gutterSize="none"
            css={containerStyles}
        >
            <ChatHeader />

<<<<<<< HEAD
            <ChatScrollArea
                scrollRef={scrollRef}
                onScroll={handleScroll}
                messages={messages}
                isCooldownActive={isCooldownActive}
                onAbortReady={handleAbortReady}
                isStreaming={isStreaming}
            />
=======
            {isEmpty ? (
                <EuiFlexItem grow={true} css={emptyStateContainerStyles}>
                    <EuiEmptyPrompt
                        icon={<EuiIcon type={AiIcon} size="xxl" />}
                        title={<h2>Hi! I'm the Elastic Docs AI Assistant</h2>}
                        body={
                            <p>
                                I'm here to help you find answers about Elastic,
                                powered entirely by our technical documentation.
                                How can I help?
                            </p>
                        }
                    />
                </EuiFlexItem>
            ) : (
                <ChatScrollArea
                    scrollRef={scrollRef}
                    onScroll={handleScroll}
                    onAbortReady={scrollAreaProps.onAbortReady}
                />
            )}
>>>>>>> 8fcd779f

            <ChatInputArea
                inputRef={inputRef}
                scrollRef={scrollRef}
                onMetaSemicolon={handleMetaSemicolon}
                onStateChange={setScrollAreaProps}
            />

            {isEmpty && (
                <>
                    <AskAiSuggestions />
                    <EuiSpacer size="m" />
                    <div
                        css={css`
                            padding-inline: ${euiTheme.size.base};
                        `}
                    >
                        <LegalDisclaimer />
                    </div>
                </>
            )}

            <InfoBanner />

            <KeyboardShortcutsFooter shortcuts={KEYBOARD_SHORTCUTS} />
        </EuiFlexGroup>
    )
}

const ChatHeader = () => {
    const { closeModal } = useModalActions()
    const { clearChat } = useChatActions()
    const messages = useChatMessages()
    const { euiTheme } = useEuiTheme()
    const smallFontsize = useEuiFontSize('s').fontSize
    return (
        <>
            <div
                css={css`
                    padding-block: ${euiTheme.size.m};
                    padding-inline: ${euiTheme.size.base};
                    display: grid;
                    height: 56px;
                    grid-template-columns: 1fr auto auto;
                    align-items: center;
                `}
            >
                <div
                    css={css`
                        display: flex;
                        align-items: center;
                        gap: ${euiTheme.size.m};
                    `}
                >
                    <EuiIcon type={AiIcon} />
                    <span
                        css={css`
                            font-size: ${smallFontsize};
                            font-weight: ${euiTheme.font.weight.medium};
                        `}
                    >
                        Elastic Docs AI Assistant
                    </span>
                </div>
                <div
                    css={css`
                        display: flex;
                        gap: ${euiTheme.size.s};
                    `}
                >
                    {messages.length > 0 && (
                        <EuiToolTip content="Clear conversation">
                            <EuiButtonIcon
                                aria-label="Clear conversation"
                                iconType="trash"
                                color="text"
                                onClick={() => clearChat()}
                            />
                        </EuiToolTip>
                    )}
                    <EuiButtonIcon
                        aria-label="Close Ask AI modal"
                        iconType="cross"
                        color="text"
                        onClick={() => closeModal()}
                    />
                </div>
            </div>
            <EuiHorizontalRule margin="none" />
        </>
    )
}

interface ChatScrollAreaProps {
    scrollRef: RefObject<HTMLDivElement>
    onScroll: () => void
    onAbortReady: (abort: () => void) => void
    isStreaming: boolean
}

const ChatScrollArea = ({
    scrollRef,
    onScroll,
    onAbortReady,
    isStreaming,
}: ChatScrollAreaProps) => {
    const messages = useChatMessages()
    const { euiTheme } = useEuiTheme()
    const spacerHeight = useSpacerHeight(scrollRef, isStreaming, messages)

    const scrollableStyles = css`
        height: 100%;
        overflow-y: auto;
        scrollbar-gutter: stable;
        padding: ${euiTheme.size.l};
        ${useEuiOverflowScroll('y', false)}
    `

    return (
        <EuiFlexItem grow={true} css={scrollContainerStyles}>
            <div ref={scrollRef} css={scrollableStyles} onScroll={onScroll}>
<<<<<<< HEAD
                {messages.length === 0 ? (
                    <ChatEmptyState disabled={isCooldownActive} />
                ) : (
                    <div css={messagesStyles}>
                        <ChatMessageList
                            messages={messages}
                            onAbortReady={onAbortReady}
                        />
                        {spacerHeight > 0 && (
                            <div style={{ minHeight: spacerHeight }} />
                        )}
                    </div>
                )}
=======
                <div css={messagesStyles}>
                    <ChatMessageList
                        messages={messages}
                        onAbortReady={onAbortReady}
                    />
                </div>
>>>>>>> 8fcd779f
            </div>
        </EuiFlexItem>
    )
}

interface ChatInputAreaProps {
    inputRef: RefObject<HTMLTextAreaElement>
    scrollRef: RefObject<HTMLDivElement>
    onMetaSemicolon?: () => void
    onStateChange?: (state: {
        onAbortReady: (abort: () => void) => void
    }) => void
}

const ChatInputArea = ({
    inputRef,
    scrollRef,
    onMetaSemicolon,
    onStateChange,
}: ChatInputAreaProps) => {
    const { euiTheme } = useEuiTheme()
    const {
        inputValue,
        setInputValue,
        handleSubmit,
        handleAbort,
        handleAbortReady,
        isStreaming,
        isCooldownActive,
    } = useChatSubmit(scrollRef)

    useEffect(() => {
        onStateChange?.({
            onAbortReady: handleAbortReady,
        })
    }, [handleAbortReady, onStateChange])

    return (
        <EuiFlexItem grow={false}>
            <div
                css={css`
                    position: relative;
                    padding-inline: ${euiTheme.size.base};
                `}
            >
                <ChatInput
                    value={inputValue}
                    onChange={setInputValue}
                    onSubmit={handleSubmit}
                    onAbort={handleAbort}
                    disabled={isCooldownActive}
                    inputRef={inputRef}
                    isStreaming={isStreaming}
                    onMetaSemicolon={onMetaSemicolon}
                />
            </div>
        </EuiFlexItem>
    )
}

function useChatSubmit(scrollRef: RefObject<HTMLDivElement | null>) {
    const { submitQuestion, clearNon429Errors, cancelStreaming } =
        useChatActions()
    const isCooldownActive = useIsAskAiCooldownActive()
    const isStreaming = useIsStreaming()
    const { euiTheme } = useEuiTheme()
    const scrollMargin = parseInt(euiTheme.size.l, 10)

    const [inputValue, setInputValue] = useState('')
    const abortRef = useRef<(() => void) | null>(null)

    useEffect(() => {
        if (!isStreaming) {
            abortRef.current = null
        }
    }, [isStreaming])

    const handleSubmit = useCallback(
        (question: string) => {
            const trimmed = question.trim()
            if (!trimmed || isCooldownActive) return

            clearNon429Errors()
            submitQuestion(trimmed)
            setInputValue('')

            // Scroll to position the user message at the top of the viewport
            setTimeout(() => {
                if (scrollRef.current) {
                    scrollUserMessageToTop(scrollRef.current, scrollMargin)
                }
            }, 100)
        },
        [submitQuestion, isCooldownActive, clearNon429Errors, scrollRef]
    )

    const handleAbort = useCallback(() => {
        if (abortRef.current) {
            abortRef.current()
            abortRef.current = null
            cancelStreaming()
        }
    }, [cancelStreaming])

    const handleAbortReady = useCallback((abort: () => void) => {
        abortRef.current = abort
    }, [])

    return {
        inputValue,
        setInputValue,
        handleSubmit,
        handleAbort,
        handleAbortReady,
        isStreaming,
        isCooldownActive,
    }
}

/**
 * Manages scroll position persistence across modal open/close.
 */
function useScrollPersistence(scrollRef: RefObject<HTMLDivElement | null>) {
    const savedPosition = useChatScrollPosition()
    const { setScrollPosition } = useChatActions()

    useEffect(() => {
        if (scrollRef.current && savedPosition > 0) {
            requestAnimationFrame(() => {
                if (scrollRef.current) {
                    scrollRef.current.scrollTop = savedPosition
                }
            })
        }
    }, [])

    const handleScroll = useCallback(() => {
        if (scrollRef.current) {
            setScrollPosition(scrollRef.current.scrollTop)
        }
    }, [setScrollPosition, scrollRef])

    return handleScroll
}

/**
 * Auto-focuses input when AI response completes streaming.
 */
function useFocusOnComplete(inputRef: RefObject<HTMLTextAreaElement | null>) {
    const messages = useChatMessages()
    const lastStatusRef = useRef<string | null>(null)

    useEffect(() => {
        const last = messages[messages.length - 1]
        if (last?.type === 'ai') {
            const currentStatus = last.status
            const previousStatus = lastStatusRef.current

            if (
                previousStatus === 'streaming' &&
                currentStatus === 'complete'
            ) {
                setTimeout(() => inputRef.current?.focus(), 100)
            }

            lastStatusRef.current = currentStatus || null
        }
    }, [messages, inputRef])
}

/**
 * Calculates spacer height to keep user message at top during/after streaming.
 * During streaming: spacer fills remaining space after user message.
 * After streaming: keeps spacer if AI response is shorter than available space.
 */
function useSpacerHeight(
    scrollRef: RefObject<HTMLDivElement | null>,
    isStreaming: boolean,
    messages: ChatMessage[]
): number {
    const { euiTheme } = useEuiTheme()
    const scrollMargin = parseInt(euiTheme.size.l, 10)
    const [spacerHeight, setSpacerHeight] = useState(0)

    useEffect(() => {
        if (!scrollRef.current) return

        const container = scrollRef.current
        const containerHeight = container.clientHeight
        const lastUserMessage = getLastMessage(container, 'user')

        if (!lastUserMessage) {
            setSpacerHeight(0)
            return
        }

        const userMessageHeight = lastUserMessage.offsetHeight

        if (isStreaming) {
            // During streaming: spacer = remaining space after user message
            const calculatedHeight =
                containerHeight - userMessageHeight - scrollMargin
            setSpacerHeight(Math.max(0, calculatedHeight))
        } else {
            // After streaming: keep spacer if AI response is shorter than available space
            const lastAiMessage = getLastMessage(container, 'ai')
            const aiMessageHeight = lastAiMessage?.offsetHeight || 0

            const contentHeight =
                userMessageHeight + aiMessageHeight + scrollMargin
            const remainingSpace = containerHeight - contentHeight
            setSpacerHeight(Math.max(0, remainingSpace))
        }
    }, [isStreaming, scrollRef, messages, scrollMargin])

    return spacerHeight
}

// ============================================================================
// Constants & Styles (implementation details)
// ============================================================================

const KEYBOARD_SHORTCUTS = [
    { keys: ['⌘K'], label: 'Search' },
    { keys: ['Esc'], label: 'Close' },
]

const CONTENT_AREA_HEIGHT = 400

// ============================================================================
// DOM Helpers
// ============================================================================

function getLastMessage(
    container: HTMLElement,
    type: 'user' | 'ai'
): HTMLElement | null {
    const messages = container.querySelectorAll(`[data-message-type="${type}"]`)
    return (messages[messages.length - 1] as HTMLElement) || null
}

function scrollUserMessageToTop(container: HTMLElement, margin: number): void {
    const lastUserMessage = getLastMessage(container, 'user')
    if (!lastUserMessage) return

    const containerRect = container.getBoundingClientRect()
    const messageRect = lastUserMessage.getBoundingClientRect()
    const scrollOffset =
        messageRect.top - containerRect.top + container.scrollTop - margin

    container.scrollTo({
        top: Math.max(0, scrollOffset),
        behavior: 'smooth',
    })
}

const containerStyles = css`
    height: 100%;
    max-height: 70vh;
    overflow: hidden;
`

const scrollContainerStyles = css`
    position: relative;
    overflow: hidden;
    min-height: ${CONTENT_AREA_HEIGHT}px;
`

const emptyStateContainerStyles = css`
    display: flex;
    align-items: center;
    justify-content: center;
`

const messagesStyles = css`
    max-width: 800px;
    margin: 0 auto;

    & > [data-message-type='user']:first-child {
        margin-top: 0;
    }
`<|MERGE_RESOLUTION|>--- conflicted
+++ resolved
@@ -7,6 +7,7 @@
 import { ChatInput } from './ChatInput'
 import { ChatMessageList } from './ChatMessageList'
 import {
+    ChatMessage,
     useChatActions,
     useChatMessages,
     useChatScrollPosition,
@@ -46,8 +47,10 @@
 
     const [scrollAreaProps, setScrollAreaProps] = useState<{
         onAbortReady: (abort: () => void) => void
+        isStreaming: boolean
     }>({
         onAbortReady: () => {},
+        isStreaming: false,
     })
 
     return (
@@ -58,16 +61,6 @@
         >
             <ChatHeader />
 
-<<<<<<< HEAD
-            <ChatScrollArea
-                scrollRef={scrollRef}
-                onScroll={handleScroll}
-                messages={messages}
-                isCooldownActive={isCooldownActive}
-                onAbortReady={handleAbortReady}
-                isStreaming={isStreaming}
-            />
-=======
             {isEmpty ? (
                 <EuiFlexItem grow={true} css={emptyStateContainerStyles}>
                     <EuiEmptyPrompt
@@ -87,9 +80,9 @@
                     scrollRef={scrollRef}
                     onScroll={handleScroll}
                     onAbortReady={scrollAreaProps.onAbortReady}
+                    isStreaming={scrollAreaProps.isStreaming}
                 />
             )}
->>>>>>> 8fcd779f
 
             <ChatInputArea
                 inputRef={inputRef}
@@ -211,28 +204,15 @@
     return (
         <EuiFlexItem grow={true} css={scrollContainerStyles}>
             <div ref={scrollRef} css={scrollableStyles} onScroll={onScroll}>
-<<<<<<< HEAD
-                {messages.length === 0 ? (
-                    <ChatEmptyState disabled={isCooldownActive} />
-                ) : (
-                    <div css={messagesStyles}>
-                        <ChatMessageList
-                            messages={messages}
-                            onAbortReady={onAbortReady}
-                        />
-                        {spacerHeight > 0 && (
-                            <div style={{ minHeight: spacerHeight }} />
-                        )}
-                    </div>
-                )}
-=======
                 <div css={messagesStyles}>
                     <ChatMessageList
                         messages={messages}
                         onAbortReady={onAbortReady}
                     />
+                    {spacerHeight > 0 && (
+                        <div style={{ minHeight: spacerHeight }} />
+                    )}
                 </div>
->>>>>>> 8fcd779f
             </div>
         </EuiFlexItem>
     )
@@ -244,6 +224,7 @@
     onMetaSemicolon?: () => void
     onStateChange?: (state: {
         onAbortReady: (abort: () => void) => void
+        isStreaming: boolean
     }) => void
 }
 
@@ -267,8 +248,9 @@
     useEffect(() => {
         onStateChange?.({
             onAbortReady: handleAbortReady,
+            isStreaming,
         })
-    }, [handleAbortReady, onStateChange])
+    }, [handleAbortReady, isStreaming, onStateChange])
 
     return (
         <EuiFlexItem grow={false}>
