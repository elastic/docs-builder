--- conflicted
+++ resolved
@@ -27,13 +27,8 @@
 
 interface Props {
     onEvent?: (event: AskAiEvent) => void
-<<<<<<< HEAD
-    onError?: (error: ApiError | Error | null) => void
-    threadId?: string
-=======
     onError?: (error: Error) => void
     conversationId?: string
->>>>>>> 42e22f9c
 }
 
 export const useAskAi = (props: Props): UseAskAiResponse => {
@@ -168,11 +163,7 @@
                 }
             }
         },
-<<<<<<< HEAD
-        [props.threadId, sendMessage, abort, clearQueue, storeCooldown]
-=======
-        [props.conversationId, sendMessage, abort, clearQueue]
->>>>>>> 42e22f9c
+        [props.conversationId, sendMessage, abort, clearQueue, storeCooldown]
     )
 
     useEffect(() => {
