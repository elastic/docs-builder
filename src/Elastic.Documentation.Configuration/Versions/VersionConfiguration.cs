--- conflicted
+++ resolved
@@ -158,13 +158,10 @@
 	[YamlMember(Alias = "current")]
 	public required SemVersion Current { get; init; }
 
-<<<<<<< HEAD
 	public bool IsVersioned() => Base.Major != AllVersions.Instance.Major;
-=======
 	/// <summary>
 	/// Returns true if this versioning system represents a "versionless" product
 	/// (e.g., serverless, cloud services) that should not display a version dropdown.
 	/// </summary>
 	public bool IsVersionless => Current.Major >= VersionlessSentinel;
->>>>>>> d08d8318
 }