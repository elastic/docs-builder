// Licensed to Elasticsearch B.V under one or more agreements.
// Elasticsearch B.V licenses this file to you under the Apache 2.0 License.
// See the LICENSE file in the project root for more information

using Elastic.Documentation.ServiceDefaults.Telemetry;
using Microsoft.AspNetCore.Builder;
using Microsoft.AspNetCore.Diagnostics.HealthChecks;
using Microsoft.Extensions.DependencyInjection;
using Microsoft.Extensions.Diagnostics.HealthChecks;
using Microsoft.Extensions.Hosting;
using Microsoft.Extensions.Logging;
using OpenTelemetry;
using OpenTelemetry.Metrics;
using OpenTelemetry.Trace;

namespace Elastic.Documentation.ServiceDefaults;

// Adds common .NET Aspire services: service discovery, resilience, health checks, and OpenTelemetry.
// This project should be referenced by each service project in your solution.
// To learn more about using this project, see https://aka.ms/dotnet/aspire/service-defaults
public static class Extensions
{
	private const string HealthEndpointPath = "/health";
	private const string AlivenessEndpointPath = "/alive";

	public static TBuilder AddServiceDefaults<TBuilder>(this TBuilder builder) where TBuilder : IHostApplicationBuilder
	{
		_ = builder
			.ConfigureOpenTelemetry()
			.AddDefaultHealthChecks();

		_ = builder.Services
			.AddServiceDiscovery()
			.ConfigureHttpClientDefaults(http =>
			{
				_ = http.AddStandardResilienceHandler();
				_ = http.AddServiceDiscovery();
			});
		return builder;
	}

	public static TBuilder ConfigureOpenTelemetry<TBuilder>(this TBuilder builder) where TBuilder : IHostApplicationBuilder
	{
		_ = builder.Logging.AddOpenTelemetry(logging =>
		{
			logging.IncludeFormattedMessage = true;
			logging.IncludeScopes = true;
		});

		_ = builder.Services.AddElasticOpenTelemetry()
			.WithMetrics(metrics =>
			{
				_ = metrics.AddAspNetCoreInstrumentation()
					.AddHttpClientInstrumentation()
					.AddRuntimeInstrumentation()
					.AddMeter(TelemetryConstants.AssemblerSyncInstrumentationName);
			})
			.WithTracing(tracing =>
			{
				_ = tracing.AddSource(builder.Environment.ApplicationName)
					.AddSource(TelemetryConstants.AssemblerSyncInstrumentationName)
					.AddAspNetCoreInstrumentation(instrumentation =>
						// Exclude health check requests from tracing
						instrumentation.Filter = context =>
							!context.Request.Path.StartsWithSegments(HealthEndpointPath)
							&& !context.Request.Path.StartsWithSegments(AlivenessEndpointPath)
					)
					// Uncomment the following line to enable gRPC instrumentation (requires the OpenTelemetry.Instrumentation.GrpcNetClient package)
					//.AddGrpcClientInstrumentation()
					.AddHttpClientInstrumentation();
			});

		_ = builder.AddOpenTelemetryExporters();

		return builder;
	}

	private static TBuilder AddOpenTelemetryExporters<TBuilder>(this TBuilder builder) where TBuilder : IHostApplicationBuilder
	{
		var useOtlpExporter = !string.IsNullOrWhiteSpace(builder.Configuration["OTEL_EXPORTER_OTLP_ENDPOINT"]);

<<<<<<< HEAD
		if (!useOtlpExporter)
			return builder;

		// Configure delta temporality for Elasticsearch compatibility
		// See: https://www.elastic.co/docs/reference/opentelemetry/compatibility/limitations#histograms-in-delta-temporality-only
		_ = builder.Services.Configure<MetricReaderOptions>(options =>
		{
			options.TemporalityPreference = MetricReaderTemporalityPreference.Delta;
		});

		_ = builder.Services.AddOpenTelemetry().UseOtlpExporter();
=======
		if (useOtlpExporter)
		{
			// Configure delta temporality for Elasticsearch compatibility
			// See: https://www.elastic.co/docs/reference/opentelemetry/compatibility/limitations#histograms-in-delta-temporality-only
			_ = builder.Services.Configure<MetricReaderOptions>(options =>
			{
				options.TemporalityPreference = MetricReaderTemporalityPreference.Delta;
			});

			_ = builder.Services.AddOpenTelemetry().UseOtlpExporter();
		}
>>>>>>> 849a7016

		// Uncomment the following lines to enable the Azure Monitor exporter (requires the Azure.Monitor.OpenTelemetry.AspNetCore package)
		//if (!string.IsNullOrEmpty(builder.Configuration["APPLICATIONINSIGHTS_CONNECTION_STRING"]))
		//{
		//    builder.Services.AddOpenTelemetry()
		//       .UseAzureMonitor();
		//}

		return builder;
	}

	public static TBuilder AddDefaultHealthChecks<TBuilder>(this TBuilder builder) where TBuilder : IHostApplicationBuilder
	{
		_ = builder.Services.AddHealthChecks()
			.AddCheck("self", () => HealthCheckResult.Healthy(), ["live"]);

		return builder;
	}

	public static WebApplication MapDefaultEndpoints(this WebApplication app)
	{
		// Adding health checks endpoints to applications in non-development environments has security implications.
		// See https://aka.ms/dotnet/aspire/healthchecks for details before enabling these endpoints in non-development environments.
		if (app.Environment.IsDevelopment())
		{
			// All health checks must pass for app to be considered ready to accept traffic after starting
			_ = app.MapHealthChecks(HealthEndpointPath);

			// Only health checks tagged with the "live" tag must pass for app to be considered alive
			_ = app.MapHealthChecks(AlivenessEndpointPath, new HealthCheckOptions
			{
				Predicate = r => r.Tags.Contains("live")
			});
		}

		return app;
	}
}<|MERGE_RESOLUTION|>--- conflicted
+++ resolved
@@ -79,7 +79,6 @@
 	{
 		var useOtlpExporter = !string.IsNullOrWhiteSpace(builder.Configuration["OTEL_EXPORTER_OTLP_ENDPOINT"]);
 
-<<<<<<< HEAD
 		if (!useOtlpExporter)
 			return builder;
 
@@ -91,19 +90,7 @@
 		});
 
 		_ = builder.Services.AddOpenTelemetry().UseOtlpExporter();
-=======
-		if (useOtlpExporter)
-		{
-			// Configure delta temporality for Elasticsearch compatibility
-			// See: https://www.elastic.co/docs/reference/opentelemetry/compatibility/limitations#histograms-in-delta-temporality-only
-			_ = builder.Services.Configure<MetricReaderOptions>(options =>
-			{
-				options.TemporalityPreference = MetricReaderTemporalityPreference.Delta;
-			});
 
-			_ = builder.Services.AddOpenTelemetry().UseOtlpExporter();
-		}
->>>>>>> 849a7016
 
 		// Uncomment the following lines to enable the Azure Monitor exporter (requires the Azure.Monitor.OpenTelemetry.AspNetCore package)
 		//if (!string.IsNullOrEmpty(builder.Configuration["APPLICATIONINSIGHTS_CONNECTION_STRING"]))
