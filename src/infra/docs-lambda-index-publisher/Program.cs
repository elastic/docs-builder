--- conflicted
+++ resolved
@@ -8,16 +8,10 @@
 using Amazon.Lambda.Serialization.SystemTextJson;
 using Amazon.Lambda.SQSEvents;
 using Amazon.S3;
-<<<<<<< HEAD
-using Amazon.S3.Model;
+using Amazon.S3.Util;
 using Elastic.Documentation;
+using Elastic.Documentation.Lambda.LinkIndexUploader;
 using Elastic.Documentation.Links;
-=======
-using Amazon.S3.Util;
-using Elastic.Documentation.Lambda.LinkIndexUploader;
-using Elastic.Markdown.IO.State;
-using Elastic.Markdown.Links.CrossLinks;
->>>>>>> a28829df
 
 const string bucketName = "elastic-docs-link-index";
 const string indexFile = "link-index.json";
@@ -31,83 +25,16 @@
 // The SQS queue is configured to trigger when elastic/*/*/links.json files are created or updated.
 static async Task<SQSBatchResponse> Handler(SQSEvent ev, ILambdaContext context)
 {
-<<<<<<< HEAD
-	var sw = Stopwatch.StartNew();
-
-	IAmazonS3 s3Client = new AmazonS3Client();
-	var linkIndex = await CreateLinkIndex(s3Client, context.Logger);
-	if (linkIndex == null)
-		return $"Error encountered on server. getting list of objects.";
-
-	var json = LinkIndex.Serialize(linkIndex);
-
-	using var stream = new MemoryStream(Encoding.UTF8.GetBytes(json));
-	await s3Client.UploadObjectFromStreamAsync(bucketName, "link-index.json", stream, new Dictionary<string, object>(), CancellationToken.None);
-	return $"Finished in {sw}";
-}
-
-
-static async Task<LinkIndex?> CreateLinkIndex(IAmazonS3 s3Client, ILambdaLogger contextLogger)
-{
-	var request = new ListObjectsV2Request
-	{
-		BucketName = bucketName,
-		MaxKeys = 1000 //default
-
-	};
-
-	var linkIndex = new LinkIndex
-	{
-		Repositories = []
-	};
-	try
-=======
 	var s3Client = new AmazonS3Client();
 	var linkIndexProvider = new LinkIndexProvider(s3Client, context.Logger, bucketName, indexFile);
 	var batchItemFailures = new List<SQSBatchResponse.BatchItemFailure>();
 	foreach (var message in ev.Records)
->>>>>>> a28829df
 	{
 		try
 		{
 			var s3RecordLinkReferenceTuples = await GetS3RecordLinkReferenceTuples(s3Client, message, context);
 			foreach (var (s3Record, linkReference) in s3RecordLinkReferenceTuples)
 			{
-<<<<<<< HEAD
-				if (!obj.Key.StartsWith("elastic/", StringComparison.OrdinalIgnoreCase))
-					return;
-
-				var tokens = obj.Key.Split('/');
-				if (tokens.Length < 3)
-					return;
-
-				contextLogger.LogInformation("");
-
-				// TODO create a dedicated state file for git configuration
-				// Deserializing all of the links metadata adds significant overhead
-				var gitReference = await ReadLinkReferenceSha(s3Client, obj);
-
-				var repository = tokens[1];
-				var branch = tokens[2];
-
-				var entry = new LinkIndexEntry
-				{
-					Repository = repository,
-					Branch = branch,
-					ETag = obj.ETag.Trim('"'),
-					Path = obj.Key,
-					GitReference = gitReference
-				};
-				if (linkIndex.Repositories.TryGetValue(repository, out var existingEntry))
-					existingEntry[branch] = entry;
-				else
-				{
-					linkIndex.Repositories.Add(repository, new Dictionary<string, LinkIndexEntry>
-					{
-						{ branch, entry }
-					});
-				}
-=======
 				var newEntry = ConvertToLinkIndexEntry(s3Record, linkReference);
 				await linkIndexProvider.UpdateLinkIndexEntry(newEntry);
 			}
@@ -119,7 +46,6 @@
 			batchItemFailures.Add(new SQSBatchResponse.BatchItemFailure
 			{
 				ItemIdentifier = message.MessageId
->>>>>>> a28829df
 			});
 		}
 	}
