// Licensed to Elasticsearch B.V under one or more agreements.
// Elasticsearch B.V licenses this file to you under the Apache 2.0 License.
// See the LICENSE file in the project root for more information

using System.Text.Json.Serialization;
using Amazon.Lambda.APIGatewayEvents;
using Amazon.Lambda.Serialization.SystemTextJson;
using Elastic.Documentation.Api.Core.AskAi;
using Elastic.Documentation.Api.Core.Search;
using Elastic.Documentation.Api.Infrastructure;
using Elastic.Documentation.ServiceDefaults;
using OpenTelemetry;
using OpenTelemetry.Metrics;
using OpenTelemetry.Trace;

try
{
	var process = System.Diagnostics.Process.GetCurrentProcess();
	Console.WriteLine($"Starting Lambda application... Memory: {process.WorkingSet64 / 1024 / 1024} MB");

	var builder = WebApplication.CreateSlimBuilder(args);
	process.Refresh();
	Console.WriteLine($"WebApplication builder created. Memory: {process.WorkingSet64 / 1024 / 1024} MB");

<<<<<<< HEAD
builder.Services.AddAWSLambdaHosting(LambdaEventSource.RestApi, new SourceGeneratorLambdaJsonSerializer<LambdaJsonSerializerContext>());
builder.AddElasticOpenTelemetry(edotBuilder =>
{
	_ = edotBuilder
		.WithElasticTracing(tracing =>
		{
			_ = tracing
				.AddAspNetCoreInstrumentation()
				.AddHttpClientInstrumentation();
		})
		.WithElasticLogging()
		.WithElasticMetrics(metrics =>
		{
			_ = metrics
				.AddAspNetCoreInstrumentation()
				.AddHttpClientInstrumentation()
				.AddProcessInstrumentation()
				.AddRuntimeInstrumentation();
		});
});

builder.Services.AddElasticDocsApiUsecases(Environment.GetEnvironmentVariable("ENVIRONMENT"));
builder.WebHost.UseKestrelHttpsConfiguration();

var app = builder.Build();
var v1 = app.MapGroup("/docs/_api/v1");
v1.MapElasticDocsApiEndpoints();
=======
	_ = builder.AddDocumentationServiceDefaults(ref args);
	process.Refresh();
	Console.WriteLine($"Documentation service defaults added. Memory: {process.WorkingSet64 / 1024 / 1024} MB");

	_ = builder.Services.AddAWSLambdaHosting(LambdaEventSource.RestApi, new SourceGeneratorLambdaJsonSerializer<LambdaJsonSerializerContext>());
	process.Refresh();
	Console.WriteLine($"AWS Lambda hosting configured. Memory: {process.WorkingSet64 / 1024 / 1024} MB");

	var environment = Environment.GetEnvironmentVariable("ENVIRONMENT");
	Console.WriteLine($"Environment: {environment}");
>>>>>>> 918b97eb

	builder.Services.AddElasticDocsApiUsecases(environment);
	process.Refresh();
	Console.WriteLine($"Elastic docs API use cases added. Memory: {process.WorkingSet64 / 1024 / 1024} MB");

	_ = builder.WebHost.UseKestrelHttpsConfiguration();
	process.Refresh();
	Console.WriteLine($"Kestrel HTTPS configuration applied. Memory: {process.WorkingSet64 / 1024 / 1024} MB");

	var app = builder.Build();
	process.Refresh();
	Console.WriteLine($"Application built successfully. Memory: {process.WorkingSet64 / 1024 / 1024} MB");

	var v1 = app.MapGroup("/docs/_api/v1");
	v1.MapElasticDocsApiEndpoints();
	Console.WriteLine("API endpoints mapped");

	Console.WriteLine("Application startup completed successfully");
	app.Run();
}
catch (Exception ex)
{
	Console.WriteLine($"FATAL ERROR during startup: {ex}");
	Console.WriteLine($"Exception type: {ex.GetType().Name}");
	Console.WriteLine($"Stack trace: {ex.StackTrace}");
	throw;
}

[JsonSerializable(typeof(APIGatewayProxyRequest))]
[JsonSerializable(typeof(APIGatewayProxyResponse))]
[JsonSerializable(typeof(AskAiRequest))]
[JsonSerializable(typeof(SearchRequest))]
[JsonSerializable(typeof(SearchResponse))]
internal sealed partial class LambdaJsonSerializerContext : JsonSerializerContext;<|MERGE_RESOLUTION|>--- conflicted
+++ resolved
@@ -22,38 +22,32 @@
 	process.Refresh();
 	Console.WriteLine($"WebApplication builder created. Memory: {process.WorkingSet64 / 1024 / 1024} MB");
 
-<<<<<<< HEAD
-builder.Services.AddAWSLambdaHosting(LambdaEventSource.RestApi, new SourceGeneratorLambdaJsonSerializer<LambdaJsonSerializerContext>());
-builder.AddElasticOpenTelemetry(edotBuilder =>
-{
-	_ = edotBuilder
-		.WithElasticTracing(tracing =>
-		{
-			_ = tracing
-				.AddAspNetCoreInstrumentation()
-				.AddHttpClientInstrumentation();
-		})
-		.WithElasticLogging()
-		.WithElasticMetrics(metrics =>
-		{
-			_ = metrics
-				.AddAspNetCoreInstrumentation()
-				.AddHttpClientInstrumentation()
-				.AddProcessInstrumentation()
-				.AddRuntimeInstrumentation();
-		});
-});
-
-builder.Services.AddElasticDocsApiUsecases(Environment.GetEnvironmentVariable("ENVIRONMENT"));
-builder.WebHost.UseKestrelHttpsConfiguration();
-
-var app = builder.Build();
-var v1 = app.MapGroup("/docs/_api/v1");
-v1.MapElasticDocsApiEndpoints();
-=======
 	_ = builder.AddDocumentationServiceDefaults(ref args);
 	process.Refresh();
 	Console.WriteLine($"Documentation service defaults added. Memory: {process.WorkingSet64 / 1024 / 1024} MB");
+
+	_ = builder.AddElasticOpenTelemetry(edotBuilder =>
+	{
+		_ = edotBuilder
+			.WithElasticTracing(tracing =>
+			{
+				_ = tracing
+					.AddAspNetCoreInstrumentation()
+					.AddHttpClientInstrumentation();
+			})
+			.WithElasticLogging()
+			.WithElasticMetrics(metrics =>
+			{
+				_ = metrics
+					.AddAspNetCoreInstrumentation()
+					.AddHttpClientInstrumentation()
+					.AddProcessInstrumentation()
+					.AddRuntimeInstrumentation();
+			});
+	});
+
+	process.Refresh();
+	Console.WriteLine($"Elastic OTel configured. Memory: {process.WorkingSet64 / 1024 / 1024} MB");
 
 	_ = builder.Services.AddAWSLambdaHosting(LambdaEventSource.RestApi, new SourceGeneratorLambdaJsonSerializer<LambdaJsonSerializerContext>());
 	process.Refresh();
@@ -61,7 +55,6 @@
 
 	var environment = Environment.GetEnvironmentVariable("ENVIRONMENT");
 	Console.WriteLine($"Environment: {environment}");
->>>>>>> 918b97eb
 
 	builder.Services.AddElasticDocsApiUsecases(environment);
 	process.Refresh();
