--- conflicted
+++ resolved
@@ -94,7 +94,6 @@
 	/// <summary>
 	/// Builds the lexical search query for the given search term.
 	/// </summary>
-<<<<<<< HEAD
 	private static Query BuildLexicalQuery(string searchQuery)
 	{
 		var tokens = searchQuery.Split(" ");
@@ -157,43 +156,17 @@
 			}
 		};
 	}
-=======
-	private static Query BuildLexicalQuery(string searchQuery) =>
-		((Query)new PrefixQuery(Infer.Field<DocumentDto>(f => f.Title.Suffix("keyword")), searchQuery) { Boost = 10.0f, CaseInsensitive = true }
-		 || new MatchPhrasePrefixQuery(Infer.Field<DocumentDto>(f => f.Title), searchQuery) { Boost = 9.0f }
-		 || new MatchQuery(Infer.Field<DocumentDto>(f => f.Title), searchQuery) { Operator = Operator.And, Boost = 8.0f }
-		 || new MatchBoolPrefixQuery(Infer.Field<DocumentDto>(f => f.Title), searchQuery) { Boost = 6.0f }
-		 || new MatchQuery(Infer.Field<DocumentDto>(f => f.Abstract), searchQuery) { Operator = Operator.And, Boost = 5.0f }
-		 || new MatchQuery(Infer.Field<DocumentDto>(f => f.StrippedBody), searchQuery) { Operator = Operator.And, Boost = 4.5f }
-		 || new MatchQuery(Infer.Field<DocumentDto>(f => f.Headings), searchQuery) { Operator = Operator.And, Boost = 4.5f }
-		 || new MatchQuery(Infer.Field<DocumentDto>(f => f.Abstract), searchQuery) { Operator = Operator.Or, Boost = 4.0f }
-		 || new MatchQuery(Infer.Field<DocumentDto>(f => f.StrippedBody), searchQuery) { Operator = Operator.Or, Boost = 3.0f }
-		 || new MatchQuery(Infer.Field<DocumentDto>(f => f.Headings), searchQuery) { Operator = Operator.Or, Boost = 3.0f }
-		 || new MatchQuery(Infer.Field<DocumentDto>(f => f.Parents.First().Title), searchQuery) { Boost = 2.0f }
-		 || new MatchQuery(Infer.Field<DocumentDto>(f => f.Title), searchQuery) { Fuzziness = 1, Boost = 1.0f }
-		)
-		&& !(Query)new TermsQuery(Infer.Field<DocumentDto>(f => f.Url.Suffix("keyword")), new TermsQueryField(["/docs", "/docs/", "/docs/404", "/docs/404/"]))
-		&& !(Query)new TermQuery { Field = Infer.Field<DocumentDto>(f => f.Hidden), Value = true };
->>>>>>> 9aaf1925
 
 	/// <summary>
 	/// Builds the semantic search query for the given search term.
 	/// </summary>
 	private static Query BuildSemanticQuery(string searchQuery) =>
-<<<<<<< HEAD
 		(Query)new SemanticQuery("title.semantic_text", searchQuery) { Boost = 5.0f }
 		|| new SemanticQuery("abstract.semantic_text", searchQuery) { Boost = 3.0f };
-=======
-		((Query)new SemanticQuery("title.semantic_text", searchQuery) { Boost = 5.0f }
-		 || new SemanticQuery("abstract.semantic_text", searchQuery) { Boost = 3.0f }
-		)
-		&& !(Query)new TermsQuery(Infer.Field<DocumentDto>(f => f.Url.Suffix("keyword")),
-			new TermsQueryField(["/docs", "/docs/", "/docs/404", "/docs/404/"]))
+
+	private static Query BuildFilter() => !(Query)new TermsQuery(Infer.Field<DocumentDto>(f => f.Url.Suffix("keyword")),
+		new TermsQueryField(["/docs", "/docs/", "/docs/404", "/docs/404/"]))
 		&& !(Query)new TermQuery { Field = Infer.Field<DocumentDto>(f => f.Hidden), Value = true };
->>>>>>> 9aaf1925
-
-	private static Query BuildFilter() => !(Query)new TermsQuery(Infer.Field<DocumentDto>(f => f.Url.Suffix("keyword")),
-		new TermsQueryField(["/docs", "/docs/", "/docs/404", "/docs/404/"]));
 
 	public async Task<(int TotalHits, List<SearchResultItem> Results)> HybridSearchWithRrfAsync(string query, int pageNumber, int pageSize,
 		Cancel ctx = default)
