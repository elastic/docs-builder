--- conflicted
+++ resolved
@@ -157,12 +157,8 @@
 				continue;
 			}
 
-<<<<<<< HEAD
-			using var parseActivity = StreamTransformerActivitySource.StartActivity("parse ask_ai event");
-=======
 			var askAiEventType = transformedEvent.GetType().Name;
-			using var parseActivity = StreamTransformerActivitySource.StartActivity($"AskAI Event {askAiEventType}");
->>>>>>> 44b41ef5
+			using var parseActivity = StreamTransformerActivitySource.StartActivity($"parse ask_ai event {askAiEventType}");
 
 			// Set event type tag on parse_event activity
 			_ = parseActivity?.SetTag("ask_ai.event.type", askAiEventType);
