@using Elastic.Documentation.Configuration.Assembler
@using Elastic.Documentation.Configuration.Builder
@inherits RazorSliceHttpResult<Elastic.ApiExplorer.Landing.LandingViewModel>
@implements IUsesLayout<Elastic.ApiExplorer._Layout, GlobalLayoutViewModel>
@functions {
	public GlobalLayoutViewModel LayoutModel => new()
	{
		DocSetName = "Api Explorer",
		Description = "",
		CurrentNavigationItem = Model.CurrentNavigationItem,
		Previous = null,
		Next = null,
		NavigationHtml = Model.NavigationHtml,
<<<<<<< HEAD
		LegacyPages = [],
		CurrentVersion = null,
		VersionDropdown = null,
=======
>>>>>>> 1b88283b
		UrlPathPrefix = null,
		AllowIndexing = false,
		CanonicalBaseUrl = null,
		GoogleTagManager = new GoogleTagManagerConfiguration(),
		Features = new FeatureFlags([]),
		StaticFileContentHashProvider = Model.StaticFileContentHashProvider
	};
}
<section id="elastic-docs-v3">
	<h1>@Model.ApiInfo.Title</h1>
	<p>@Model.ApiInfo.Description</p>
	<p>License: @Model.ApiInfo.License.Identifier</p>
</section><|MERGE_RESOLUTION|>--- conflicted
+++ resolved
@@ -11,12 +11,6 @@
 		Previous = null,
 		Next = null,
 		NavigationHtml = Model.NavigationHtml,
-<<<<<<< HEAD
-		LegacyPages = [],
-		CurrentVersion = null,
-		VersionDropdown = null,
-=======
->>>>>>> 1b88283b
 		UrlPathPrefix = null,
 		AllowIndexing = false,
 		CanonicalBaseUrl = null,
