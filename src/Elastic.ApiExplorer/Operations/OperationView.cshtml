--- conflicted
+++ resolved
@@ -11,12 +11,6 @@
 		Previous = null,
 		Next = null,
 		NavigationHtml = Model.NavigationHtml,
-<<<<<<< HEAD
-		LegacyPages = [],
-		VersionDropdown = null,
-		CurrentVersion = null,
-=======
->>>>>>> 1b88283b
 		UrlPathPrefix = null,
 		AllowIndexing = false,
 		CanonicalBaseUrl = null,
