name: preview-build

on:
  pull_request_target:
    types:
      - opened
      - synchronize
      - reopened
  push:
    branches:
      - main
  workflow_call:
    inputs:
      strict:
        description: 'Treat warnings as errors'
        type: string
        default: 'true'
      continue-on-error:
        description: 'Do not fail to publish if build fails'
        type: string
        required: false
        default: 'true'
      path-pattern:
        description: 'Path pattern to filter files. Only if changed files match the pattern, the workflow will continue.'
        type: string
        default: '**'
        required: false

permissions:
  id-token: write
  deployments: write
  contents: read
  pull-requests: read

jobs:
  build:
    concurrency:
      group: ${{ github.workflow }}-${{ github.event.pull_request.head.ref || github.ref }}
      cancel-in-progress: ${{ startsWith(github.event_name, 'pull_request') }}
    runs-on: ubuntu-latest
    steps:

      - name: Checkout
        uses: actions/checkout@v4
        with:
          ref: ${{ github.event.pull_request.head.sha || github.ref }}

      - name: Get changed files
        if: startsWith(github.event_name, 'pull_request') || github.event_name == 'merge_group'
        id: check-files
        uses: tj-actions/changed-files@d6e91a2266cdb9d62096cebf1e8546899c6aa18f # v45.0.6
        with:
          files: ${{ inputs.path-pattern != '' && inputs.path-pattern || '**' }}

      - name: Free Disk Space
        if: github.event_name != 'merge_group'
        uses: jlumbroso/free-disk-space@main
        with:
          tool-cache: false
          
      - name: Create Deployment
        if: github.event_name == 'push' || (steps.check-files.outputs.any_modified == 'true' && startsWith(github.event_name, 'pull_request'))
        uses: actions/github-script@v7
        id: deployment
        env:
          PR_NUMBER: ${{ github.event.pull_request.number }}
          REF: ${{ startsWith(github.event_name, 'pull_request') && github.event.pull_request.head.sha || github.ref_name }}
        with:
          result-encoding: string
          script: |
            const { owner, repo } = context.repo;
            const prNumber = process.env.PR_NUMBER;
            const environment = 'docs-preview';
            const task = prNumber ? `docs-preview-${prNumber}` : undefined;
            const deployment = await github.rest.repos.createDeployment({
                owner,
                repo,
                environment,
                task,
                ref: process.env.REF,
                auto_merge: false,
                transient_environment: true,
                required_contexts: [],
            })
            await github.rest.repos.createDeploymentStatus({
                deployment_id: deployment.data.id,
                owner,
                repo,
                state: "in_progress",
                log_url: `https://github.com/${context.repo.owner}/${context.repo.repo}/actions/runs/${context.runId}`,
            })
            return deployment.data.id

      - name: Generate env.PATH_PREFIX
        if: steps.deployment.outputs.result
        env:
          PR_NUMBER: ${{ github.event.pull_request.number }}
          GITHUB_REF_NAME: ${{ github.ref_name }}
        run: |
          case "${GITHUB_EVENT_NAME}" in
            "merge_group" | "pull_request" | "pull_request_target")
              echo "PATH_PREFIX=/${GITHUB_REPOSITORY}/pull/${PR_NUMBER}" >> $GITHUB_ENV
              ;;
            "push")
              echo "PATH_PREFIX=/${GITHUB_REPOSITORY}/tree/${GITHUB_REF_NAME}" >> $GITHUB_ENV
              if [[ ! "${GITHUB_REF_NAME}" =~ ^(main|master|16\.x)$ ]]; then
                echo "Unsupported ref name: '${GITHUB_REF_NAME}'";
                exit 1;
              fi
              ;;
            *)
              echo "Unsupported event: '${GITHUB_EVENT_NAME}'";
              exit 1;
              ;;
          esac

      - name: Bootstrap Action Workspace
        if: github.repository == 'elastic/docs-builder' && steps.deployment.outputs.result
        uses: ./.github/actions/bootstrap

      # we run our artifact directly please use the prebuild
      # elastic/docs-builder@main GitHub Action for all other repositories!
      - name: Build documentation
        if: github.repository == 'elastic/docs-builder' && steps.deployment.outputs.result
        run: |
          dotnet run --project src/docs-builder -- --strict --path-prefix "${PATH_PREFIX}"

      - name: Build documentation
        if: github.repository != 'elastic/docs-builder' && (steps.deployment.outputs.result || (steps.check-files.outputs.any_modified == 'true' && github.event_name == 'merge_group'))
        uses: elastic/docs-builder@main
        continue-on-error: ${{ fromJSON(inputs.continue-on-error != '' && inputs.continue-on-error || 'false') }}
        with:
          prefix: ${{ env.PATH_PREFIX }}
          strict: ${{ fromJSON(inputs.strict != '' && inputs.strict || 'true') }}

<<<<<<< HEAD
      - uses: elastic/docs-builder/actions/validate-inbound-local@main
        if: ${{ !cancelled() && (steps.deployment.outputs.result || (steps.check-files.outputs.any_modified == 'true' && github.event_name == 'merge_group')) }}
=======
      - name: 'Validate Inbound Links'
        uses: elastic/docs-builder/actions/validate-inbound-local@main
        if: ${{ !cancelled() && (steps.deployment.outputs.result || (steps.check-files.outputs.any_changed == 'true' && github.event_name == 'merge_group')) }}
>>>>>>> b38f017d

      - uses: elastic/docs-builder/.github/actions/aws-auth@main
        if: ${{ !cancelled() && steps.deployment.outputs.result }}

      - name: Upload to S3
        id: s3-upload
        if: ${{ !cancelled() && steps.deployment.outputs.result }}
        run: |
          aws s3 sync .artifacts/docs/html "s3://elastic-docs-v3-website-preview${PATH_PREFIX}" --delete
          aws cloudfront create-invalidation \
            --distribution-id EKT7LT5PM8RKS \
            --paths "${PATH_PREFIX}" "${PATH_PREFIX}/*"

      - name: Update Link Index
        if: github.event_name == 'push' && github.ref == 'refs/heads/main' && steps.s3-upload.outcome == 'success'
        uses: elastic/docs-builder/actions/update-link-index@main

      - name: Update deployment status
        uses: actions/github-script@v7
        if: always() && steps.deployment.outputs.result
        env:
          PR_NUMBER: ${{ github.event.pull_request.number }}
        with:
          script: |
            await github.rest.repos.createDeploymentStatus({
              owner: context.repo.owner,
              repo: context.repo.repo,
              deployment_id: ${{ steps.deployment.outputs.result }},
              state: "${{ steps.s3-upload.outcome == 'success' && 'success' || 'failure' }}",
              environment_url: `https://docs-v3-preview.elastic.dev${process.env.PATH_PREFIX}`,
              log_url: `https://github.com/${context.repo.owner}/${context.repo.repo}/actions/runs/${context.runId}`,
            })<|MERGE_RESOLUTION|>--- conflicted
+++ resolved
@@ -133,14 +133,9 @@
           prefix: ${{ env.PATH_PREFIX }}
           strict: ${{ fromJSON(inputs.strict != '' && inputs.strict || 'true') }}
 
-<<<<<<< HEAD
-      - uses: elastic/docs-builder/actions/validate-inbound-local@main
-        if: ${{ !cancelled() && (steps.deployment.outputs.result || (steps.check-files.outputs.any_modified == 'true' && github.event_name == 'merge_group')) }}
-=======
       - name: 'Validate Inbound Links'
         uses: elastic/docs-builder/actions/validate-inbound-local@main
         if: ${{ !cancelled() && (steps.deployment.outputs.result || (steps.check-files.outputs.any_changed == 'true' && github.event_name == 'merge_group')) }}
->>>>>>> b38f017d
 
       - uses: elastic/docs-builder/.github/actions/aws-auth@main
         if: ${{ !cancelled() && steps.deployment.outputs.result }}
