--- conflicted
+++ resolved
@@ -133,24 +133,11 @@
         id: check-files
         uses: tj-actions/changed-files@2f7c5bfce28377bc069a65ba478de0a74aa0ca32 # v46.0.1
         with:
-<<<<<<< HEAD
-          include_all_old_new_renamed_files: 'true'
-=======
->>>>>>> b5e9e40a
           files: ${{ inputs.path-pattern != '' && inputs.path-pattern || '**' }}
           files_ignore: |
             ${{ inputs.path-pattern-ignore != '' && inputs.path-pattern-ignore || '' }}
             .github/**
             README.md
-      - name: List files
-        if: contains(fromJSON('["merge_group", "pull_request", "pull_request_target"]'), github.event_name)
-        run: |
-          echo "Added files: ${{ steps.check-files.outputs.added_files }}"
-          echo "Modified files: ${{ steps.check-files.outputs.modified_files }}"
-          echo "Deleted files: ${{ steps.check-files.outputs.deleted_files }}"
-          echo "Renamed files: ${{ steps.check-files.outputs.all_old_new_renamed_files }}"
-          echo "Renamed files: ${{ steps.check-files.outputs.renamed_files }}"
-          echo "All changed files: ${{ steps.check-files.outputs.all_changed_files }}"
 
   build:
     if: github.event.repository.fork == false # Skip running the job on the fork itself (It still runs on PRs on the upstream from forks)
