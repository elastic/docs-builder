--- conflicted
+++ resolved
@@ -25,11 +25,8 @@
     <PackageVersion Include="Elastic.Aspire.Hosting.Elasticsearch" Version="9.3.0" />
     <PackageVersion Include="FakeItEasy" Version="8.3.0" />
     <PackageVersion Include="Elastic.Ingest.Elasticsearch" Version="0.11.3" />
-<<<<<<< HEAD
     <PackageVersion Include="MartinCostello.Logging.XUnit.v3" Version="0.6.0" />
-=======
     <PackageVersion Include="Microsoft.Extensions.DependencyInjection.Abstractions" Version="9.0.4" />
->>>>>>> 0796804a
     <PackageVersion Include="Microsoft.OpenApi" Version="2.0.0-preview9" />
     <PackageVersion Include="System.Text.Json" Version="9.0.5" />
     <PackageVersion Include="TUnit" Version="0.25.21" />
