--- conflicted
+++ resolved
@@ -8,20 +8,13 @@
   </ItemGroup>
   <!-- AWS -->
   <ItemGroup>
-<<<<<<< HEAD
     <PackageVersion Include="Amazon.Lambda.RuntimeSupport" Version="1.13.0" />
     <PackageVersion Include="Amazon.Lambda.Core" Version="2.5.1" />
     <PackageVersion Include="Amazon.Lambda.S3Events" Version="3.1.0" />
     <PackageVersion Include="Amazon.Lambda.Serialization.SystemTextJson" Version="2.4.4" />
     <PackageVersion Include="Amazon.Lambda.SQSEvents" Version="2.2.0" />
-    <PackageVersion Include="AWSSDK.S3" Version="3.7.416.9" />
     <PackageVersion Include="AWSSDK.SQS" Version="3.7.400.135" />
-=======
-    <PackageVersion Include="Amazon.Lambda.RuntimeSupport" Version="1.13.0"/>
-    <PackageVersion Include="Amazon.Lambda.Core" Version="2.5.1"/>
-    <PackageVersion Include="Amazon.Lambda.Serialization.SystemTextJson" Version="2.4.4"/>
     <PackageVersion Include="AWSSDK.S3" Version="3.7.416.16"/>
->>>>>>> a886521e
   </ItemGroup>
   <!-- Build -->
   <ItemGroup>
@@ -39,15 +32,9 @@
     <PackageVersion Include="DotNet.Glob" Version="3.1.3" />
     <PackageVersion Include="Errata" Version="0.14.0" />
     <PackageVersion Include="Github.Actions.Core" Version="9.0.0"/>
-<<<<<<< HEAD
-    <PackageVersion Include="Markdig" Version="0.40.0" />
     <PackageVersion Include="Microsoft.Extensions.Logging" Version="9.0.4" />
     <PackageVersion Include="Microsoft.Extensions.Logging.Console" Version="9.0.4" />
-=======
     <PackageVersion Include="Markdig" Version="0.41.1" />
-    <PackageVersion Include="Microsoft.Extensions.Logging" Version="9.0.4"/>
-    <PackageVersion Include="Microsoft.Extensions.Logging.Console" Version="9.0.4"/>
->>>>>>> a886521e
     <PackageVersion Include="NetEscapades.EnumGenerators" Version="1.0.0-beta12" PrivateAssets="all" ExcludeAssets="runtime" />
     <PackageVersion Include="Proc" Version="0.9.1" />
     <PackageVersion Include="RazorSlices" Version="0.8.1" />
