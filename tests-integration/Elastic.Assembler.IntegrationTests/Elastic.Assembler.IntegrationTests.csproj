﻿<Project Sdk="Microsoft.NET.Sdk">

  <PropertyGroup>
    <TargetFramework>net9.0</TargetFramework>
    <ImplicitUsings>enable</ImplicitUsings>
    <Nullable>enable</Nullable>
  </PropertyGroup>

  <ItemGroup>
    <ProjectReference Include="$(SolutionRoot)\src\Elastic.Documentation\Elastic.Documentation.csproj"/>
    <ProjectReference Include="$(SolutionRoot)\src\tooling\docs-builder\docs-builder.csproj"/>
    <ProjectReference Include="$(SolutionRoot)\aspire\aspire.csproj" />
  </ItemGroup>
  <ItemGroup>
<<<<<<< HEAD
    <PackageReference Include="AngleSharp" />
=======
    <PackageReference Include="FakeItEasy" />
>>>>>>> 7d346fc6
    <PackageReference Include="Aspire.Hosting.Testing"/>
    <PackageReference Include="InMemoryLogger"/>
  </ItemGroup>

</Project><|MERGE_RESOLUTION|>--- conflicted
+++ resolved
@@ -12,11 +12,8 @@
     <ProjectReference Include="$(SolutionRoot)\aspire\aspire.csproj" />
   </ItemGroup>
   <ItemGroup>
-<<<<<<< HEAD
+    <PackageReference Include="FakeItEasy" />
     <PackageReference Include="AngleSharp" />
-=======
-    <PackageReference Include="FakeItEasy" />
->>>>>>> 7d346fc6
     <PackageReference Include="Aspire.Hosting.Testing"/>
     <PackageReference Include="InMemoryLogger"/>
   </ItemGroup>
