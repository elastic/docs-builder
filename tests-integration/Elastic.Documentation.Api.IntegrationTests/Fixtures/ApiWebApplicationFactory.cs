// Licensed to Elasticsearch B.V under one or more agreements.
// Elasticsearch B.V licenses this file to you under the Apache 2.0 License.
// See the LICENSE file in the project root for more information

using System.Diagnostics;
using Elastic.Documentation.Api.Infrastructure;
using Elastic.Documentation.Api.Infrastructure.Aws;
using Elastic.Documentation.Api.Infrastructure.OpenTelemetry;
using FakeItEasy;
using Microsoft.AspNetCore.Hosting;
using Microsoft.AspNetCore.Mvc.Testing;
using Microsoft.Extensions.DependencyInjection;
using Microsoft.Extensions.DependencyInjection.Extensions;
using Microsoft.Extensions.Hosting;
using OpenTelemetry;
using OpenTelemetry.Logs;
using OpenTelemetry.Trace;

namespace Elastic.Documentation.Api.IntegrationTests.Fixtures;

/// <summary>
/// Custom WebApplicationFactory for testing the API with mocked services.
/// Each factory instance gets a unique server to prevent test interference.
/// 
/// IMPORTANT: Due to OpenTelemetry SDK limitations in test environments, each factory instance
/// uses a unique environment identifier to ensure isolated telemetry collection. The ExportedActivities
/// and ExportedLogRecords lists are specific to each factory instance and its associated server.
/// </summary>
public class ApiWebApplicationFactory : WebApplicationFactory<Program>
{
	// Use a unique identifier to prevent WebApplicationFactory from caching servers across instances
	// This ensures each factory gets its own OpenTelemetry configuration and telemetry lists
	private readonly string _instanceId = Guid.NewGuid().ToString();

	public List<Activity> ExportedActivities { get; } = [];
	public List<LogRecord> ExportedLogRecords { get; } = [];
	private readonly Action<IServiceCollection>? _configureServices;

	public ApiWebApplicationFactory() : this(null)
	{
	}

	internal ApiWebApplicationFactory(Action<IServiceCollection>? configureServices) => _configureServices = configureServices;

	/// <summary>
	/// Creates a factory with specific services replaced by mocks.
	/// This allows tests to inject fake implementations for testing specific scenarios.
	/// </summary>
	/// <param name="serviceReplacements">Action to configure service replacements</param>
	/// <returns>New factory instance with replaced services</returns>
	public static ApiWebApplicationFactory WithMockedServices(Action<ServiceReplacementBuilder> serviceReplacements)
	{
		var builder = new ServiceReplacementBuilder();
		serviceReplacements(builder);
		return new ApiWebApplicationFactory(builder.Build());
	}

	/// <summary>
	/// Creates a factory with custom service configuration.
	/// </summary>
	/// <param name="configureServices">Action to configure services directly</param>
	/// <returns>New factory instance with custom service configuration</returns>
	public static ApiWebApplicationFactory WithMockedServices(Action<IServiceCollection> configureServices)
		=> new(configureServices);

	protected override void ConfigureWebHost(IWebHostBuilder builder)
	{
		// Use instance ID in environment name to ensure each factory gets a unique server
		// This prevents WebApplicationFactory from caching and reusing servers across different factory instances
		builder.UseEnvironment($"Testing-{_instanceId}");

		builder.ConfigureServices(services =>
		{
			// Configure OpenTelemetry with in-memory exporters for all tests
			// Each factory instance has its own ExportedActivities and ExportedLogRecords lists
			var otelBuilder = services.AddOpenTelemetry();
			_ = otelBuilder.WithTracing(tracing =>
			{
				_ = tracing
					.AddDocsApiTracing() // Reuses production configuration
					.AddInMemoryExporter(ExportedActivities);
			});
			_ = otelBuilder.WithLogging(logging =>
			{
				_ = logging
					.AddDocsApiLogging() // Reuses production configuration
					.AddInMemoryExporter(ExportedLogRecords);
			});

			// Mock IParameterProvider to avoid AWS dependencies in all tests
			var mockParameterProvider = A.Fake<IParameterProvider>();
			A.CallTo(() => mockParameterProvider.GetParam(A<string>._, A<bool>._, A<Cancel>._))
				.Returns(Task.FromResult("mock-value"));
			_ = services.AddSingleton(mockParameterProvider);

<<<<<<< HEAD
			// Mock IAskAiGateway to avoid external AI service calls
			var mockAskAiGateway = A.Fake<IAskAiGateway<Stream>>();
			A.CallTo(() => mockAskAiGateway.AskAi(A<AskAiRequest>._, A<Cancel>._))
				.ReturnsLazily(() =>
				{
					var stream = new MemoryStream("data: test\n\n"u8.ToArray());
					_mockMemoryStreams.Add(stream);
					return Task.FromResult<Stream>(stream);
				});
			_ = services.AddSingleton(mockAskAiGateway);

			// Mock IStreamTransformer
			var mockTransformer = A.Fake<IStreamTransformer>();
			A.CallTo(() => mockTransformer.AgentProvider).Returns("test-provider");
			A.CallTo(() => mockTransformer.AgentId).Returns("test-agent");
			A.CallTo(() => mockTransformer.TransformAsync(A<Stream>._, A<string?>._, A<Activity?>._, A<Cancel>._))
				.ReturnsLazily((Stream s, string? _, Activity? activity, Cancel _) =>
				{
					// Dispose of the activity if provided (simulating what the real transformer does)
					activity?.Dispose();
					return Task.FromResult(s);
				});
			_ = services.AddSingleton(mockTransformer);
=======
			// Apply test-specific service replacements (if any)
			_configureServices?.Invoke(services);
		});
	}
}

/// <summary>
/// Builder for replacing services in integration tests.
/// Provides a fluent API for replacing multiple services with mocks.
/// </summary>
public class ServiceReplacementBuilder
{
	private readonly List<Action<IServiceCollection>> _replacements = [];

	/// <summary>
	/// Replace a service of type TService with a specific instance.
	/// </summary>
	/// <typeparam name="TService">The service interface type to replace</typeparam>
	/// <param name="instance">The mock/fake instance to use</param>
	/// <returns>This builder for chaining</returns>
	public ServiceReplacementBuilder Replace<TService>(TService instance) where TService : class
	{
		_replacements.Add(services =>
		{
			services.RemoveAll<TService>();
			_ = services.AddScoped(_ => instance);
>>>>>>> 00356c18
		});
		return this;
	}

	/// <summary>
	/// Replace a service of type TService with a factory function.
	/// </summary>
	/// <typeparam name="TService">The service interface type to replace</typeparam>
	/// <param name="factory">Factory function to create the service</param>
	/// <returns>This builder for chaining</returns>
	public ServiceReplacementBuilder Replace<TService>(Func<IServiceProvider, TService> factory) where TService : class
	{
		_replacements.Add(services =>
		{
			services.RemoveAll<TService>();
			_ = services.AddScoped(factory);
		});
		return this;
	}

	/// <summary>
	/// Replace a service with a singleton instance.
	/// </summary>
	/// <typeparam name="TService">The service interface type to replace</typeparam>
	/// <param name="instance">The singleton instance to use</param>
	/// <returns>This builder for chaining</returns>
	public ServiceReplacementBuilder ReplaceSingleton<TService>(TService instance) where TService : class
	{
		_replacements.Add(services =>
		{
			services.RemoveAll<TService>();
			_ = services.AddSingleton(_ => instance);
		});
		return this;
	}

	/// <summary>
	/// Builds the final service configuration action.
	/// </summary>
	internal Action<IServiceCollection> Build() => services =>
	{
		foreach (var replacement in _replacements)
		{
			replacement(services);
		}
	};
}<|MERGE_RESOLUTION|>--- conflicted
+++ resolved
@@ -21,7 +21,7 @@
 /// <summary>
 /// Custom WebApplicationFactory for testing the API with mocked services.
 /// Each factory instance gets a unique server to prevent test interference.
-/// 
+///
 /// IMPORTANT: Due to OpenTelemetry SDK limitations in test environments, each factory instance
 /// uses a unique environment identifier to ensure isolated telemetry collection. The ExportedActivities
 /// and ExportedLogRecords lists are specific to each factory instance and its associated server.
@@ -93,31 +93,6 @@
 				.Returns(Task.FromResult("mock-value"));
 			_ = services.AddSingleton(mockParameterProvider);
 
-<<<<<<< HEAD
-			// Mock IAskAiGateway to avoid external AI service calls
-			var mockAskAiGateway = A.Fake<IAskAiGateway<Stream>>();
-			A.CallTo(() => mockAskAiGateway.AskAi(A<AskAiRequest>._, A<Cancel>._))
-				.ReturnsLazily(() =>
-				{
-					var stream = new MemoryStream("data: test\n\n"u8.ToArray());
-					_mockMemoryStreams.Add(stream);
-					return Task.FromResult<Stream>(stream);
-				});
-			_ = services.AddSingleton(mockAskAiGateway);
-
-			// Mock IStreamTransformer
-			var mockTransformer = A.Fake<IStreamTransformer>();
-			A.CallTo(() => mockTransformer.AgentProvider).Returns("test-provider");
-			A.CallTo(() => mockTransformer.AgentId).Returns("test-agent");
-			A.CallTo(() => mockTransformer.TransformAsync(A<Stream>._, A<string?>._, A<Activity?>._, A<Cancel>._))
-				.ReturnsLazily((Stream s, string? _, Activity? activity, Cancel _) =>
-				{
-					// Dispose of the activity if provided (simulating what the real transformer does)
-					activity?.Dispose();
-					return Task.FromResult(s);
-				});
-			_ = services.AddSingleton(mockTransformer);
-=======
 			// Apply test-specific service replacements (if any)
 			_configureServices?.Invoke(services);
 		});
@@ -144,7 +119,6 @@
 		{
 			services.RemoveAll<TService>();
 			_ = services.AddScoped(_ => instance);
->>>>>>> 00356c18
 		});
 		return this;
 	}
