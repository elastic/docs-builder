--- conflicted
+++ resolved
@@ -3,6 +3,7 @@
 // See the LICENSE file in the project root for more information
 
 using System.Diagnostics;
+using System.Text;
 using Elastic.Documentation.Api.Core.AskAi;
 using Elastic.Documentation.Api.Infrastructure;
 using Elastic.Documentation.Api.Infrastructure.Aws;
@@ -12,11 +13,8 @@
 using Microsoft.AspNetCore.Mvc.Testing;
 using Microsoft.Extensions.DependencyInjection;
 using Microsoft.Extensions.Logging;
-<<<<<<< HEAD
-=======
 using OpenTelemetry;
 using OpenTelemetry.Logs;
->>>>>>> 92be47f7
 using OpenTelemetry.Trace;
 
 namespace Elastic.Documentation.Api.IntegrationTests.Fixtures;
@@ -28,11 +26,7 @@
 public class ApiWebApplicationFactory : WebApplicationFactory<Program>
 {
 	public List<Activity> ExportedActivities { get; } = [];
-<<<<<<< HEAD
-	public List<TestLogEntry> LogEntries { get; } = [];
-=======
 	public List<LogRecord> ExportedLogRecords { get; } = [];
->>>>>>> 92be47f7
 	private readonly List<MemoryStream> _mockMemoryStreams = [];
 	protected override void ConfigureWebHost(IWebHostBuilder builder) =>
 		builder.ConfigureServices(services =>
@@ -62,11 +56,7 @@
 			A.CallTo(() => mockAskAiGateway.AskAi(A<AskAiRequest>._, A<Cancel>._))
 				.ReturnsLazily(() =>
 				{
-<<<<<<< HEAD
 					var stream = new MemoryStream("data: test\n\n"u8.ToArray());
-=======
-					var stream = new MemoryStream(Encoding.UTF8.GetBytes("data: test\n\n"));
->>>>>>> 92be47f7
 					_mockMemoryStreams.Add(stream);
 					return Task.FromResult<Stream>(stream);
 				});
@@ -91,13 +81,9 @@
 		if (disposing)
 		{
 			foreach (var stream in _mockMemoryStreams)
-<<<<<<< HEAD
-				stream.Dispose();
-=======
 			{
 				stream.Dispose();
 			}
->>>>>>> 92be47f7
 			_mockMemoryStreams.Clear();
 		}
 		base.Dispose(disposing);
